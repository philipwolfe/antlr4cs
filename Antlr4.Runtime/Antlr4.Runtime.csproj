--- conflicted
+++ resolved
@@ -121,29 +121,15 @@
     <Compile Include="Lexer.cs" />
     <Compile Include="LexerNoViableAltException.cs" />
     <Compile Include="Misc\Args.cs" />
-<<<<<<< HEAD
     <None Include="Misc\Array2DHashSet`1.cs" />
     <Compile Include="Misc\NullableAttribute.cs" />
     <None Include="Misc\DoubleKeyMap`3.cs" />
-    <None Include="Misc\FlexibleHashMap`2.cs" />
-    <None Include="Misc\IFunc0`1.cs" />
-    <None Include="Misc\IFunc1`2.cs" />
     <Compile Include="Misc\IIntSet.cs" />
     <Compile Include="Misc\Interval.cs" />
     <Compile Include="Misc\IntervalSet.cs" />
-    <None Include="Misc\IPredicate`1.cs" />
     <None Include="Misc\MultiMap`2.cs" />
     <Compile Include="Misc\NotNullAttribute.cs" />
     <None Include="Misc\OrderedHashSet`1.cs" />
-=======
-    <Compile Include="Misc\Array2DHashSet`1.cs" />
-    <Compile Include="Misc\DoubleKeyMap`3.cs" />
-    <Compile Include="Misc\IIntSet.cs" />
-    <Compile Include="Misc\Interval.cs" />
-    <Compile Include="Misc\IntervalSet.cs" />
-    <Compile Include="Misc\MultiMap`2.cs" />
-    <Compile Include="Misc\OrderedHashSet`1.cs" />
->>>>>>> 9a3d80d1
     <Compile Include="Misc\ParseCanceledException.cs" />
     <None Include="Misc\RuleDependencyChecker.cs" />
     <None Include="Misc\RuleDependencyProcessor.cs" />
