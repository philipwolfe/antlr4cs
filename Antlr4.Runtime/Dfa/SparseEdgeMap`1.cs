--- conflicted
+++ resolved
@@ -93,14 +93,10 @@
 
         public override bool IsEmpty
         {
-<<<<<<< HEAD
-            return values.Count == 0;
-=======
             get
             {
-                return values.IsEmpty();
-            }
->>>>>>> 8ec18a03
+                return values.Count == 0;
+            }
         }
 
         public override bool ContainsKey(int key)
