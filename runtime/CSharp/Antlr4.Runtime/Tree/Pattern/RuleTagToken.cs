--- conflicted
+++ resolved
@@ -29,10 +29,7 @@
  */
 using System;
 using Antlr4.Runtime;
-<<<<<<< HEAD
 using Antlr4.Runtime.Misc;
-=======
->>>>>>> 9a23a7f3
 using Antlr4.Runtime.Sharpen;
 
 namespace Antlr4.Runtime.Tree.Pattern
@@ -155,11 +152,7 @@
         /// <summary>
         /// <inheritDoc/>
         /// <p>Rule tag tokens are always placed on the
-<<<<<<< HEAD
         /// <see cref="TokenConstants.DefaultChannel"/>
-=======
-        /// <see cref="Antlr4.Runtime.IToken.DefaultChannel"/>
->>>>>>> 9a23a7f3
         /// .</p>
         /// </summary>
         public virtual int Channel
