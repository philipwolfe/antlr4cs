/*
 * [The "BSD license"]
 *  Copyright (c) 2013 Terence Parr
 *  Copyright (c) 2013 Sam Harwell
 *  All rights reserved.
 *
 *  Redistribution and use in source and binary forms, with or without
 *  modification, are permitted provided that the following conditions
 *  are met:
 *
 *  1. Redistributions of source code must retain the above copyright
 *     notice, this list of conditions and the following disclaimer.
 *  2. Redistributions in binary form must reproduce the above copyright
 *     notice, this list of conditions and the following disclaimer in the
 *     documentation and/or other materials provided with the distribution.
 *  3. The name of the author may not be used to endorse or promote products
 *     derived from this software without specific prior written permission.
 *
 *  THIS SOFTWARE IS PROVIDED BY THE AUTHOR ``AS IS'' AND ANY EXPRESS OR
 *  IMPLIED WARRANTIES, INCLUDING, BUT NOT LIMITED TO, THE IMPLIED WARRANTIES
 *  OF MERCHANTABILITY AND FITNESS FOR A PARTICULAR PURPOSE ARE DISCLAIMED.
 *  IN NO EVENT SHALL THE AUTHOR BE LIABLE FOR ANY DIRECT, INDIRECT,
 *  INCIDENTAL, SPECIAL, EXEMPLARY, OR CONSEQUENTIAL DAMAGES (INCLUDING, BUT
 *  NOT LIMITED TO, PROCUREMENT OF SUBSTITUTE GOODS OR SERVICES; LOSS OF USE,
 *  DATA, OR PROFITS; OR BUSINESS INTERRUPTION) HOWEVER CAUSED AND ON ANY
 *  THEORY OF LIABILITY, WHETHER IN CONTRACT, STRICT LIABILITY, OR TORT
 *  (INCLUDING NEGLIGENCE OR OTHERWISE) ARISING IN ANY WAY OUT OF THE USE OF
 *  THIS SOFTWARE, EVEN IF ADVISED OF THE POSSIBILITY OF SUCH DAMAGE.
 */
using System.Collections.Generic;
using Antlr4.Runtime.Misc;
using Antlr4.Runtime.Tree;
using Antlr4.Runtime.Tree.Pattern;
using Antlr4.Runtime.Tree.Xpath;
using Antlr4.Runtime.Sharpen;

namespace Antlr4.Runtime.Tree.Pattern
{
    /// <summary>
    /// A pattern like
    /// <code>&lt;ID&gt; = &lt;expr&gt;;</code>
    /// converted to a
    /// <see cref="Antlr4.Runtime.Tree.IParseTree">Antlr4.Runtime.Tree.IParseTree</see>
    /// by
    /// <see cref="ParseTreePatternMatcher.Compile(string, int)">ParseTreePatternMatcher.Compile(string, int)</see>
    /// .
    /// </summary>
    public class ParseTreePattern
    {
        /// <summary>
        /// This is the backing field for
        /// <see cref="PatternRuleIndex()">PatternRuleIndex()</see>
        /// .
        /// </summary>
        private readonly int patternRuleIndex;

        /// <summary>
        /// This is the backing field for
        /// <see cref="Pattern()">Pattern()</see>
        /// .
        /// </summary>
        [NotNull]
        private readonly string pattern;

        /// <summary>
        /// This is the backing field for
        /// <see cref="PatternTree()">PatternTree()</see>
        /// .
        /// </summary>
        [NotNull]
        private readonly IParseTree patternTree;

        /// <summary>
        /// This is the backing field for
        /// <see cref="Matcher()">Matcher()</see>
        /// .
        /// </summary>
        [NotNull]
        private readonly ParseTreePatternMatcher matcher;

        /// <summary>
        /// Construct a new instance of the
        /// <see cref="ParseTreePattern">ParseTreePattern</see>
        /// class.
        /// </summary>
        /// <param name="matcher">
        /// The
        /// <see cref="ParseTreePatternMatcher">ParseTreePatternMatcher</see>
        /// which created this
        /// tree pattern.
        /// </param>
        /// <param name="pattern">The tree pattern in concrete syntax form.</param>
        /// <param name="patternRuleIndex">
        /// The parser rule which serves as the root of the
        /// tree pattern.
        /// </param>
        /// <param name="patternTree">
        /// The tree pattern in
        /// <see cref="Antlr4.Runtime.Tree.IParseTree">Antlr4.Runtime.Tree.IParseTree</see>
        /// form.
        /// </param>
        public ParseTreePattern(ParseTreePatternMatcher matcher, string pattern, int patternRuleIndex, IParseTree patternTree)
        {
            this.matcher = matcher;
            this.patternRuleIndex = patternRuleIndex;
            this.pattern = pattern;
            this.patternTree = patternTree;
        }

        /// <summary>Match a specific parse tree against this tree pattern.</summary>
        /// <remarks>Match a specific parse tree against this tree pattern.</remarks>
        /// <param name="tree">The parse tree to match against this tree pattern.</param>
        /// <returns>
        /// A
        /// <see cref="ParseTreeMatch">ParseTreeMatch</see>
        /// object describing the result of the
        /// match operation. The
        /// <see cref="ParseTreeMatch.Succeeded()">ParseTreeMatch.Succeeded()</see>
        /// method can be
        /// used to determine whether or not the match was successful.
        /// </returns>
        [return: NotNull]
        public virtual ParseTreeMatch Match(IParseTree tree)
        {
            return matcher.Match(tree, this);
        }

        /// <summary>Determine whether or not a parse tree matches this tree pattern.</summary>
        /// <remarks>Determine whether or not a parse tree matches this tree pattern.</remarks>
        /// <param name="tree">The parse tree to match against this tree pattern.</param>
        /// <returns>
        /// 
        /// <code>true</code>
        /// if
        /// <code>tree</code>
        /// is a match for the current tree
        /// pattern; otherwise,
        /// <code>false</code>
        /// .
        /// </returns>
        public virtual bool Matches(IParseTree tree)
        {
            return matcher.Match(tree, this).Succeeded;
        }

        /// <summary>
        /// Find all nodes using XPath and then try to match those subtrees against
        /// this tree pattern.
        /// </summary>
        /// <remarks>
        /// Find all nodes using XPath and then try to match those subtrees against
        /// this tree pattern.
        /// </remarks>
        /// <param name="tree">
        /// The
        /// <see cref="Antlr4.Runtime.Tree.IParseTree">Antlr4.Runtime.Tree.IParseTree</see>
        /// to match against this pattern.
        /// </param>
        /// <param name="xpath">An expression matching the nodes</param>
        /// <returns>
        /// A collection of
        /// <see cref="ParseTreeMatch">ParseTreeMatch</see>
        /// objects describing the
        /// successful matches. Unsuccessful matches are omitted from the result,
        /// regardless of the reason for the failure.
        /// </returns>
        [return: NotNull]
        public virtual IList<ParseTreeMatch> FindAll(IParseTree tree, string xpath)
        {
            ICollection<IParseTree> subtrees = XPath.FindAll(tree, xpath, matcher.Parser);
            IList<ParseTreeMatch> matches = new List<ParseTreeMatch>();
            foreach (IParseTree t in subtrees)
            {
                ParseTreeMatch match = Match(t);
                if (match.Succeeded)
                {
                    matches.Add(match);
                }
            }
            return matches;
        }

        /// <summary>
        /// Get the
        /// <see cref="ParseTreePatternMatcher">ParseTreePatternMatcher</see>
        /// which created this tree pattern.
        /// </summary>
        /// <returns>
        /// The
        /// <see cref="ParseTreePatternMatcher">ParseTreePatternMatcher</see>
        /// which created this tree
        /// pattern.
        /// </returns>
<<<<<<< HEAD
        [return: NotNull]
        public virtual ParseTreePatternMatcher GetMatcher()
=======
        public virtual ParseTreePatternMatcher Matcher
>>>>>>> eef89a00
        {
            get
            {
                return matcher;
            }
        }

        /// <summary>Get the tree pattern in concrete syntax form.</summary>
        /// <remarks>Get the tree pattern in concrete syntax form.</remarks>
        /// <returns>The tree pattern in concrete syntax form.</returns>
<<<<<<< HEAD
        [return: NotNull]
        public virtual string GetPattern()
=======
        public virtual string Pattern
>>>>>>> eef89a00
        {
            get
            {
                return pattern;
            }
        }

        /// <summary>
        /// Get the parser rule which serves as the outermost rule for the tree
        /// pattern.
        /// </summary>
        /// <remarks>
        /// Get the parser rule which serves as the outermost rule for the tree
        /// pattern.
        /// </remarks>
        /// <returns>
        /// The parser rule which serves as the outermost rule for the tree
        /// pattern.
        /// </returns>
        public virtual int PatternRuleIndex
        {
            get
            {
                return patternRuleIndex;
            }
        }

        /// <summary>
        /// Get the tree pattern as a
        /// <see cref="Antlr4.Runtime.Tree.IParseTree">Antlr4.Runtime.Tree.IParseTree</see>
        /// . The rule and token tags from
        /// the pattern are present in the parse tree as terminal nodes with a symbol
        /// of type
        /// <see cref="RuleTagToken">RuleTagToken</see>
        /// or
        /// <see cref="TokenTagToken">TokenTagToken</see>
        /// .
        /// </summary>
        /// <returns>
        /// The tree pattern as a
        /// <see cref="Antlr4.Runtime.Tree.IParseTree">Antlr4.Runtime.Tree.IParseTree</see>
        /// .
        /// </returns>
<<<<<<< HEAD
        [return: NotNull]
        public virtual IParseTree GetPatternTree()
=======
        public virtual IParseTree PatternTree
>>>>>>> eef89a00
        {
            get
            {
                return patternTree;
            }
        }
    }
}<|MERGE_RESOLUTION|>--- conflicted
+++ resolved
@@ -191,12 +191,8 @@
         /// which created this tree
         /// pattern.
         /// </returns>
-<<<<<<< HEAD
-        [return: NotNull]
-        public virtual ParseTreePatternMatcher GetMatcher()
-=======
+        [NotNull]
         public virtual ParseTreePatternMatcher Matcher
->>>>>>> eef89a00
         {
             get
             {
@@ -207,12 +203,8 @@
         /// <summary>Get the tree pattern in concrete syntax form.</summary>
         /// <remarks>Get the tree pattern in concrete syntax form.</remarks>
         /// <returns>The tree pattern in concrete syntax form.</returns>
-<<<<<<< HEAD
-        [return: NotNull]
-        public virtual string GetPattern()
-=======
+        [NotNull]
         public virtual string Pattern
->>>>>>> eef89a00
         {
             get
             {
@@ -256,12 +248,8 @@
         /// <see cref="Antlr4.Runtime.Tree.IParseTree">Antlr4.Runtime.Tree.IParseTree</see>
         /// .
         /// </returns>
-<<<<<<< HEAD
-        [return: NotNull]
-        public virtual IParseTree GetPatternTree()
-=======
+        [NotNull]
         public virtual IParseTree PatternTree
->>>>>>> eef89a00
         {
             get
             {
