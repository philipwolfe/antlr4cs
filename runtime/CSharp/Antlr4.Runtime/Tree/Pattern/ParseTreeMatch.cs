--- conflicted
+++ resolved
@@ -1,14 +1,6 @@
 // Copyright (c) Terence Parr, Sam Harwell. All Rights Reserved.
 // Licensed under the BSD License. See LICENSE.txt in the project root for license information.
 
-<<<<<<< HEAD
-=======
-/*
- * Copyright (c) 2012 The ANTLR Project. All rights reserved.
- * Use of this file is governed by the BSD-3-Clause license that
- * can be found in the LICENSE.txt file in the project root.
- */
->>>>>>> 94857db3
 using System;
 using System.Collections.Generic;
 using Antlr4.Runtime.Misc;
@@ -197,13 +189,8 @@
         /// . If no nodes matched the label, an empty list
         /// is returned.
         /// </returns>
-<<<<<<< HEAD
         [return: NotNull]
-        public virtual IList<IParseTree> GetAll(string label)
-=======
-        [NotNull]
         public virtual IList<IParseTree> GetAll([NotNull] string label)
->>>>>>> 94857db3
         {
             IList<IParseTree> nodes = labels.Get(label);
             if (nodes == null)
