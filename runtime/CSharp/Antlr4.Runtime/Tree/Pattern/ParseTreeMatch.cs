--- conflicted
+++ resolved
@@ -134,11 +134,7 @@
         /// <paramref name="label"/>
         /// .
         /// <p>For example, for pattern
-<<<<<<< HEAD
-        /// <code>&lt;id:ID&gt;</code>
-=======
         /// <c>&lt;id:ID&gt;</c>
->>>>>>> c78833e7
         /// ,
         /// <c>get("id")</c>
         /// returns the
@@ -150,15 +146,9 @@
         /// <see langword="null"/>
         /// .</p>
         /// <p>Pattern tags like
-<<<<<<< HEAD
-        /// <code>&lt;ID&gt;</code>
-        /// and
-        /// <code>&lt;expr&gt;</code>
-=======
         /// <c>&lt;ID&gt;</c>
         /// and
         /// <c>&lt;expr&gt;</c>
->>>>>>> c78833e7
         /// without labels are
         /// considered to be labeled with
         /// <c>ID</c>
@@ -204,17 +194,6 @@
         /// the result will contain <em>all</em> of the following.</p>
         /// <ul>
         /// <li>Parse tree nodes matching tags of the form
-<<<<<<< HEAD
-        /// <code>&lt;foo:anyRuleName&gt;</code>
-        /// and
-        /// <code>&lt;foo:AnyTokenName&gt;</code>
-        /// .</li>
-        /// <li>Parse tree nodes matching tags of the form
-        /// <code>&lt;anyLabel:foo&gt;</code>
-        /// .</li>
-        /// <li>Parse tree nodes matching tags of the form
-        /// <code>&lt;foo&gt;</code>
-=======
         /// <c>&lt;foo:anyRuleName&gt;</c>
         /// and
         /// <c>&lt;foo:AnyTokenName&gt;</c>
@@ -224,7 +203,6 @@
         /// .</li>
         /// <li>Parse tree nodes matching tags of the form
         /// <c>&lt;foo&gt;</c>
->>>>>>> c78833e7
         /// .</li>
         /// </ul>
         /// </remarks>
