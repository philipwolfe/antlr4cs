--- conflicted
+++ resolved
@@ -2,11 +2,7 @@
 // Licensed under the BSD License. See LICENSE.txt in the project root for license information.
 
 using System.Collections.Generic;
-<<<<<<< HEAD
 using System.Collections.ObjectModel;
-using Antlr4.Runtime.Dfa;
-=======
->>>>>>> 728508bd
 using Antlr4.Runtime.Sharpen;
 
 namespace Antlr4.Runtime.Dfa
@@ -76,17 +72,8 @@
 
         public override ReadOnlyDictionary<int, T> ToMap()
         {
-<<<<<<< HEAD
             Dictionary<int, T> result = new Dictionary<int, T>();
             return new ReadOnlyDictionary<int, T>(result);
-=======
-            return Antlr4.Runtime.Sharpen.Collections.EmptyMap();
-        }
-
-        public override HashSet<KeyValuePair<int, T>> EntrySet()
-        {
-            return Antlr4.Runtime.Sharpen.Collections.EmptyMap<int, T>();
->>>>>>> 728508bd
         }
     }
 }