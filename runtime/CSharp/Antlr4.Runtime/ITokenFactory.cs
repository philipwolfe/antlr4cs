--- conflicted
+++ resolved
@@ -51,14 +51,9 @@
         /// error handling strategy. If text!=null, than the start and stop positions
         /// are wiped to -1 in the text override is set in the CommonToken.
         /// </remarks>
-<<<<<<< HEAD
+        [NotNull]
         IToken Create(Tuple<ITokenSource, ICharStream> source, int type, string text, int channel, int start
             , int stop, int line, int charPositionInLine);
-=======
-        [NotNull]
-        IToken Create<_T0>(Tuple<_T0> source, int type, string text, int channel, int start
-            , int stop, int line, int charPositionInLine) where _T0:ITokenSource;
->>>>>>> fcf2482a
 
         /// <summary>Generically useful</summary>
         [NotNull]
