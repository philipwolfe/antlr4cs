--- conflicted
+++ resolved
@@ -40,11 +40,7 @@
     {
         /// <summary>
         /// Provides a default instance of
-<<<<<<< HEAD
         /// <see cref="ConsoleErrorListener{Symbol}"/>
-=======
-        /// <see cref="ConsoleErrorListener"/>
->>>>>>> 9a23a7f3
         /// .
         /// </summary>
         public static readonly ConsoleErrorListener<Symbol> Instance = new ConsoleErrorListener<Symbol>();
