--- conflicted
+++ resolved
@@ -550,7 +550,7 @@
             }
             lock (bypassAltsAtnCache)
             {
-                ATN result = bypassAltsAtnCache[serializedAtn];
+                ATN result = bypassAltsAtnCache.Get(serializedAtn);
                 if (result == null)
                 {
                     ATNDeserializationOptions deserializationOptions = new ATNDeserializationOptions();
@@ -1126,13 +1126,8 @@
         /// </summary>
         public virtual int GetRuleIndex(string ruleName)
         {
-<<<<<<< HEAD
             int ruleIndex;
             if (RuleIndexMap.TryGetValue(ruleName, out ruleIndex))
-=======
-            int ruleIndex = RuleIndexMap[ruleName];
-            if (ruleIndex != null)
->>>>>>> 728508bd
             {
                 return ruleIndex;
             }
