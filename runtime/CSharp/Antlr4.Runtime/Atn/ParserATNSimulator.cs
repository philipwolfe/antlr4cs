--- conflicted
+++ resolved
@@ -2538,12 +2538,9 @@
         /// <summary>If context sensitive parsing, we know it's ambiguity not conflict</summary>
         protected internal virtual void ReportAmbiguity(DFA dfa, DFAState D, int startIndex, int stopIndex, bool exact, BitSet ambigAlts, ATNConfigSet configs)
         {
-<<<<<<< HEAD
-#if !PORTABLE
-=======
             // the DFA state from execATN() that had SLL conflicts
             // configs that LL not SLL considered conflicting
->>>>>>> f8a48c50
+#if !PORTABLE
             if (debug || retry_debug)
             {
                 Interval interval = Interval.Of(startIndex, stopIndex);
