// Copyright (c) Terence Parr, Sam Harwell. All Rights Reserved.
// Licensed under the BSD License. See LICENSE.txt in the project root for license information.

<<<<<<< HEAD
=======
/*
* Copyright (c) 2012 The ANTLR Project. All rights reserved.
* Use of this file is governed by the BSD-3-Clause license that
* can be found in the LICENSE.txt file in the project root.
*/
>>>>>>> 6e43636a
using System;
using System.Collections.Generic;
using System.Linq;
using System.Text;
using Antlr4.Runtime.Misc;
using Antlr4.Runtime.Sharpen;
using IEnumerable = System.Collections.IEnumerable;
using IEnumerator = System.Collections.IEnumerator;

namespace Antlr4.Runtime.Atn
{
    /// <author>Sam Harwell</author>
    public class ATNConfigSet : IEnumerable<ATNConfig>
    {
        /// <summary>
        /// This maps (state, alt) -&gt; merged
        /// <see cref="ATNConfig"/>
        /// . The key does not account for
        /// the
        /// <see cref="ATNConfig.SemanticContext()"/>
        /// of the value, which is only a problem if a single
        /// <c>ATNConfigSet</c>
        /// contains two configs with the same state and alternative
        /// but different semantic contexts. When this case arises, the first config
        /// added to this map stays, and the remaining configs are placed in
        /// <see cref="unmerged"/>
        /// .
        /// <p/>
        /// This map is only used for optimizing the process of adding configs to the set,
        /// and is
        /// <see langword="null"/>
        /// for read-only sets stored in the DFA.
        /// </summary>
        private readonly Dictionary<long, ATNConfig> mergedConfigs;

        /// <summary>
        /// This is an "overflow" list holding configs which cannot be merged with one
        /// of the configs in
        /// <see cref="mergedConfigs"/>
        /// but have a colliding key. This
        /// occurs when two configs in the set have the same state and alternative but
        /// different semantic contexts.
        /// <p/>
        /// This list is only used for optimizing the process of adding configs to the set,
        /// and is
        /// <see langword="null"/>
        /// for read-only sets stored in the DFA.
        /// </summary>
        private readonly List<ATNConfig> unmerged;

        /// <summary>This is a list of all configs in this set.</summary>
        private readonly List<ATNConfig> configs;

        private int uniqueAlt;

        private ConflictInfo conflictInfo;

        private bool hasSemanticContext;

        private bool dipsIntoOuterContext;

        /// <summary>
        /// When
        /// <see langword="true"/>
        /// , this config set represents configurations where the entire
        /// outer context has been consumed by the ATN interpreter. This prevents the
        /// <see cref="ParserATNSimulator.Closure(ATNConfigSet, ATNConfigSet, bool, bool, PredictionContextCache, bool)"/>
        /// from pursuing the global FOLLOW when a
        /// rule stop state is reached with an empty prediction context.
        /// <p/>
        /// Note:
        /// <c>outermostConfigSet</c>
        /// and
        /// <see cref="dipsIntoOuterContext"/>
        /// should never
        /// be true at the same time.
        /// </summary>
        private bool outermostConfigSet;

        private int cachedHashCode = -1;

        public ATNConfigSet()
        {
            // Used in parser and lexer. In lexer, it indicates we hit a pred
            // while computing a closure operation.  Don't make a DFA state from this.
            this.mergedConfigs = new Dictionary<long, ATNConfig>();
            this.unmerged = new List<ATNConfig>();
            this.configs = new List<ATNConfig>();
            this.uniqueAlt = ATN.InvalidAltNumber;
        }

        protected internal ATNConfigSet(Antlr4.Runtime.Atn.ATNConfigSet set, bool @readonly)
        {
            if (@readonly)
            {
                this.mergedConfigs = null;
                this.unmerged = null;
            }
            else
            {
                if (!set.IsReadOnly)
                {
                    this.mergedConfigs = new Dictionary<long, ATNConfig>(set.mergedConfigs);
                    this.unmerged = new List<ATNConfig>(set.unmerged);
                }
                else
                {
                    this.mergedConfigs = new Dictionary<long, ATNConfig>(set.configs.Count);
                    this.unmerged = new List<ATNConfig>();
                }
            }
            this.configs = new List<ATNConfig>(set.configs);
            this.dipsIntoOuterContext = set.dipsIntoOuterContext;
            this.hasSemanticContext = set.hasSemanticContext;
            this.outermostConfigSet = set.outermostConfigSet;
            if (@readonly || !set.IsReadOnly)
            {
                this.uniqueAlt = set.uniqueAlt;
                this.conflictInfo = set.conflictInfo;
            }
        }

        /// <summary>
        /// Get the set of all alternatives represented by configurations in this
        /// set.
        /// </summary>
        [NotNull]
        public virtual BitSet RepresentedAlternatives
        {
            get
            {
                // if (!readonly && set.isReadOnly()) -> addAll is called from clone()
                if (conflictInfo != null)
                {
                    return (BitSet)conflictInfo.ConflictedAlts.Clone();
                }
                BitSet alts = new BitSet();
                foreach (ATNConfig config in this)
                {
                    alts.Set(config.Alt);
                }
                return alts;
            }
        }

        public bool IsReadOnly
        {
            get
            {
                return mergedConfigs == null;
            }
        }

        public virtual bool IsOutermostConfigSet
        {
            get
            {
                return outermostConfigSet;
            }
            set
            {
                bool outermostConfigSet = value;
                if (this.outermostConfigSet && !outermostConfigSet)
                {
                    throw new InvalidOperationException();
                }
                System.Diagnostics.Debug.Assert(!outermostConfigSet || !dipsIntoOuterContext);
                this.outermostConfigSet = outermostConfigSet;
            }
        }

        public virtual HashSet<ATNState> States
        {
            get
            {
                HashSet<ATNState> states = new HashSet<ATNState>();
                foreach (ATNConfig c in this.configs)
                {
                    states.Add(c.State);
                }
                return states;
            }
        }

        public virtual void OptimizeConfigs(ATNSimulator interpreter)
        {
            if (configs.Count == 0)
            {
                return;
            }
            for (int i = 0; i < configs.Count; i++)
            {
                ATNConfig config = configs[i];
                config.Context = interpreter.atn.GetCachedContext(config.Context);
            }
        }

        public virtual Antlr4.Runtime.Atn.ATNConfigSet Clone(bool @readonly)
        {
            Antlr4.Runtime.Atn.ATNConfigSet copy = new Antlr4.Runtime.Atn.ATNConfigSet(this, @readonly);
            if (!@readonly && this.IsReadOnly)
            {
                copy.AddAll(configs);
            }
            return copy;
        }

        public virtual int Count
        {
            get
            {
                return configs.Count;
            }
        }

        public virtual bool IsEmpty()
        {
            return configs.Count == 0;
        }

        public virtual bool Contains(object o)
        {
            if (!(o is ATNConfig))
            {
                return false;
            }
            ATNConfig config = (ATNConfig)o;
            long configKey = GetKey(config);
            ATNConfig mergedConfig;
            if (mergedConfigs.TryGetValue(configKey, out mergedConfig) && CanMerge(config, configKey, mergedConfig))
            {
                return mergedConfig.Contains(config);
            }
            foreach (ATNConfig c in unmerged)
            {
                if (c.Contains(config))
                {
                    return true;
                }
            }
            return false;
        }

        public virtual IEnumerator<ATNConfig> GetEnumerator()
        {
            return configs.GetEnumerator();
        }

        IEnumerator IEnumerable.GetEnumerator()
        {
            return GetEnumerator();
        }

        public virtual object[] ToArray()
        {
            return configs.ToArray();
        }

        public virtual bool Add(ATNConfig e)
        {
            return Add(e, null);
        }

        public virtual bool Add(ATNConfig e, PredictionContextCache contextCache)
        {
            EnsureWritable();
            System.Diagnostics.Debug.Assert(!outermostConfigSet || !e.ReachesIntoOuterContext);
            if (contextCache == null)
            {
                contextCache = PredictionContextCache.Uncached;
            }
            bool addKey;
            long key = GetKey(e);
            ATNConfig mergedConfig;
            addKey = !mergedConfigs.TryGetValue(key, out mergedConfig);
            if (mergedConfig != null && CanMerge(e, key, mergedConfig))
            {
                mergedConfig.OuterContextDepth = Math.Max(mergedConfig.OuterContextDepth, e.OuterContextDepth);
                if (e.PrecedenceFilterSuppressed)
                {
                    mergedConfig.PrecedenceFilterSuppressed = true;
                }
                PredictionContext joined = PredictionContext.Join(mergedConfig.Context, e.Context, contextCache);
                UpdatePropertiesForMergedConfig(e);
                if (mergedConfig.Context == joined)
                {
                    return false;
                }
                mergedConfig.Context = joined;
                return true;
            }
            for (int i = 0; i < unmerged.Count; i++)
            {
                ATNConfig unmergedConfig = unmerged[i];
                if (CanMerge(e, key, unmergedConfig))
                {
                    unmergedConfig.OuterContextDepth = Math.Max(unmergedConfig.OuterContextDepth, e.OuterContextDepth);
                    if (e.PrecedenceFilterSuppressed)
                    {
                        unmergedConfig.PrecedenceFilterSuppressed = true;
                    }
                    PredictionContext joined = PredictionContext.Join(unmergedConfig.Context, e.Context, contextCache);
                    UpdatePropertiesForMergedConfig(e);
                    if (unmergedConfig.Context == joined)
                    {
                        return false;
                    }
                    unmergedConfig.Context = joined;
                    if (addKey)
                    {
                        mergedConfigs[key] = unmergedConfig;
                        unmerged.RemoveAt(i);
                    }
                    return true;
                }
            }
            configs.Add(e);
            if (addKey)
            {
                mergedConfigs[key] = e;
            }
            else
            {
                unmerged.Add(e);
            }
            UpdatePropertiesForAddedConfig(e);
            return true;
        }

        private void UpdatePropertiesForMergedConfig(ATNConfig config)
        {
            // merged configs can't change the alt or semantic context
            dipsIntoOuterContext |= config.ReachesIntoOuterContext;
            System.Diagnostics.Debug.Assert(!outermostConfigSet || !dipsIntoOuterContext);
        }

        private void UpdatePropertiesForAddedConfig(ATNConfig config)
        {
            if (configs.Count == 1)
            {
                uniqueAlt = config.Alt;
            }
            else
            {
                if (uniqueAlt != config.Alt)
                {
                    uniqueAlt = ATN.InvalidAltNumber;
                }
            }
            hasSemanticContext |= !SemanticContext.None.Equals(config.SemanticContext);
            dipsIntoOuterContext |= config.ReachesIntoOuterContext;
            System.Diagnostics.Debug.Assert(!outermostConfigSet || !dipsIntoOuterContext);
        }

        protected internal virtual bool CanMerge(ATNConfig left, long leftKey, ATNConfig right)
        {
            if (left.State.stateNumber != right.State.stateNumber)
            {
                return false;
            }
            if (leftKey != GetKey(right))
            {
                return false;
            }
            return left.SemanticContext.Equals(right.SemanticContext);
        }

        protected internal virtual long GetKey(ATNConfig e)
        {
            long key = e.State.stateNumber;
            key = (key << 12) | (e.Alt & 0xFFFL);
            return key;
        }

        public virtual bool Remove(object o)
        {
            EnsureWritable();
            throw new NotSupportedException("Not supported yet.");
        }

        public virtual bool ContainsAll(IEnumerable<ATNConfig> c)
        {
            foreach (ATNConfig o in c)
            {
                if (!Contains(o))
                {
                    return false;
                }
            }
            return true;
        }

        public virtual bool AddAll(IEnumerable<ATNConfig> c)
        {
            return AddAll(c, null);
        }

        public virtual bool AddAll(IEnumerable<ATNConfig> c, PredictionContextCache contextCache)
        {
            EnsureWritable();
            bool changed = false;
            foreach (ATNConfig group in c)
            {
                changed |= Add(group, contextCache);
            }
            return changed;
        }

        public virtual bool RetainAll<_T0>(ICollection<_T0> c)
        {
            EnsureWritable();
            throw new NotSupportedException("Not supported yet.");
        }

        public virtual bool RemoveAll<_T0>(ICollection<_T0> c)
        {
            EnsureWritable();
            throw new NotSupportedException("Not supported yet.");
        }

        public virtual void Clear()
        {
            EnsureWritable();
            mergedConfigs.Clear();
            unmerged.Clear();
            configs.Clear();
            dipsIntoOuterContext = false;
            hasSemanticContext = false;
            uniqueAlt = ATN.InvalidAltNumber;
            conflictInfo = null;
        }

        public override bool Equals(object obj)
        {
            if (this == obj)
            {
                return true;
            }
            if (!(obj is Antlr4.Runtime.Atn.ATNConfigSet))
            {
                return false;
            }
            Antlr4.Runtime.Atn.ATNConfigSet other = (Antlr4.Runtime.Atn.ATNConfigSet)obj;
            return this.outermostConfigSet == other.outermostConfigSet && Utils.Equals(conflictInfo, other.conflictInfo) && configs.SequenceEqual(other.configs);
        }

        public override int GetHashCode()
        {
            if (IsReadOnly && cachedHashCode != -1)
            {
                return cachedHashCode;
            }
            int hashCode = 1;
            hashCode = 5 * hashCode ^ (outermostConfigSet ? 1 : 0);
            hashCode = 5 * hashCode ^ SequenceEqualityComparer<ATNConfig>.Default.GetHashCode(configs);
            if (IsReadOnly)
            {
                cachedHashCode = hashCode;
            }
            return hashCode;
        }

        public override string ToString()
        {
            return ToString(false);
        }

        public virtual string ToString(bool showContext)
        {
            StringBuilder buf = new StringBuilder();
<<<<<<< HEAD
            List<ATNConfig> sortedConfigs = new List<ATNConfig>(configs);
            sortedConfigs.Sort(new _IComparer_475());
=======
            IList<ATNConfig> sortedConfigs = new List<ATNConfig>(configs);
            sortedConfigs.Sort(new _IComparer_451());
>>>>>>> 6e43636a
            buf.Append("[");
            for (int i = 0; i < sortedConfigs.Count; i++)
            {
                if (i > 0)
                {
                    buf.Append(", ");
                }
                buf.Append(sortedConfigs[i].ToString(null, true, showContext));
            }
            buf.Append("]");
            if (hasSemanticContext)
            {
                buf.Append(",hasSemanticContext=").Append(hasSemanticContext);
            }
            if (uniqueAlt != ATN.InvalidAltNumber)
            {
                buf.Append(",uniqueAlt=").Append(uniqueAlt);
            }
            if (conflictInfo != null)
            {
                buf.Append(",conflictingAlts=").Append(conflictInfo.ConflictedAlts);
                if (!conflictInfo.IsExact)
                {
                    buf.Append("*");
                }
            }
            if (dipsIntoOuterContext)
            {
                buf.Append(",dipsIntoOuterContext");
            }
            return buf.ToString();
        }

        private sealed class _IComparer_451 : IComparer<ATNConfig>
        {
            public _IComparer_451()
            {
            }

            public int Compare(ATNConfig o1, ATNConfig o2)
            {
                if (o1.Alt != o2.Alt)
                {
                    return o1.Alt - o2.Alt;
                }
                else
                {
                    if (o1.State.stateNumber != o2.State.stateNumber)
                    {
                        return o1.State.stateNumber - o2.State.stateNumber;
                    }
                    else
                    {
                        return string.CompareOrdinal(o1.SemanticContext.ToString(), o2.SemanticContext.ToString());
                    }
                }
            }
        }

        public virtual int UniqueAlt
        {
            get
            {
                return uniqueAlt;
            }
        }

        public virtual bool HasSemanticContext
        {
            get
            {
                return hasSemanticContext;
            }
        }

        public virtual void ClearExplicitSemanticContext()
        {
            EnsureWritable();
            hasSemanticContext = false;
        }

        public virtual void MarkExplicitSemanticContext()
        {
            EnsureWritable();
            hasSemanticContext = true;
        }

        public virtual ConflictInfo ConflictInformation
        {
            get
            {
                return conflictInfo;
            }
            set
            {
                ConflictInfo conflictInfo = value;
                EnsureWritable();
                this.conflictInfo = conflictInfo;
            }
        }

        public virtual BitSet ConflictingAlts
        {
            get
            {
                if (conflictInfo == null)
                {
                    return null;
                }
                return conflictInfo.ConflictedAlts;
            }
        }

        public virtual bool IsExactConflict
        {
            get
            {
                if (conflictInfo == null)
                {
                    return false;
                }
                return conflictInfo.IsExact;
            }
        }

        public virtual bool DipsIntoOuterContext
        {
            get
            {
                return dipsIntoOuterContext;
            }
        }

        public virtual ATNConfig this[int index]
        {
            get
            {
                return configs[index];
            }
        }

        public virtual void Remove(int index)
        {
            EnsureWritable();
            ATNConfig config = configs[index];
            configs.Remove(config);
            long key = GetKey(config);
            ATNConfig existing;
            if (mergedConfigs.TryGetValue(key, out existing) && existing == config)
            {
                mergedConfigs.Remove(key);
            }
            else
            {
                for (int i = 0; i < unmerged.Count; i++)
                {
                    if (unmerged[i] == config)
                    {
                        unmerged.RemoveAt(i);
                        return;
                    }
                }
            }
        }

        protected internal void EnsureWritable()
        {
            if (IsReadOnly)
            {
                throw new InvalidOperationException("This ATNConfigSet is read only.");
            }
        }
    }
}<|MERGE_RESOLUTION|>--- conflicted
+++ resolved
@@ -1,14 +1,6 @@
 // Copyright (c) Terence Parr, Sam Harwell. All Rights Reserved.
 // Licensed under the BSD License. See LICENSE.txt in the project root for license information.
 
-<<<<<<< HEAD
-=======
-/*
-* Copyright (c) 2012 The ANTLR Project. All rights reserved.
-* Use of this file is governed by the BSD-3-Clause license that
-* can be found in the LICENSE.txt file in the project root.
-*/
->>>>>>> 6e43636a
 using System;
 using System.Collections.Generic;
 using System.Linq;
@@ -479,13 +471,8 @@
         public virtual string ToString(bool showContext)
         {
             StringBuilder buf = new StringBuilder();
-<<<<<<< HEAD
             List<ATNConfig> sortedConfigs = new List<ATNConfig>(configs);
-            sortedConfigs.Sort(new _IComparer_475());
-=======
-            IList<ATNConfig> sortedConfigs = new List<ATNConfig>(configs);
             sortedConfigs.Sort(new _IComparer_451());
->>>>>>> 6e43636a
             buf.Append("[");
             for (int i = 0; i < sortedConfigs.Count; i++)
             {
