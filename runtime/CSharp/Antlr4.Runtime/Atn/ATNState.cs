// Copyright (c) Terence Parr, Sam Harwell. All Rights Reserved.
// Licensed under the BSD License. See LICENSE.txt in the project root for license information.

using System;
using System.Collections.Generic;
using System.Collections.ObjectModel;
using System.Globalization;
using Antlr4.Runtime.Misc;
using Antlr4.Runtime.Sharpen;

namespace Antlr4.Runtime.Atn
{
    /// <summary>
    /// The following images show the relation of states and
    /// <see cref="transitions"/>
    /// for various grammar constructs.
    /// <ul>
    /// <li>Solid edges marked with an &#0949; indicate a required
    /// <see cref="EpsilonTransition"/>
    /// .</li>
    /// <li>Dashed edges indicate locations where any transition derived from
    /// <see cref="Transition"/>
    /// might appear.</li>
    /// <li>Dashed nodes are place holders for either a sequence of linked
    /// <see cref="BasicState"/>
    /// states or the inclusion of a block representing a nested
    /// construct in one of the forms below.</li>
    /// <li>Nodes showing multiple outgoing alternatives with a
    /// <c>...</c>
    /// support
    /// any number of alternatives (one or more). Nodes without the
    /// <c>...</c>
    /// only
    /// support the exact number of alternatives shown in the diagram.</li>
    /// </ul>
    /// <h2>Basic Blocks</h2>
    /// <h3>Rule</h3>
    /// <embed src="images/Rule.svg" type="image/svg+xml"/>
    /// <h3>Block of 1 or more alternatives</h3>
    /// <embed src="images/Block.svg" type="image/svg+xml"/>
    /// <h2>Greedy Loops</h2>
    /// <h3>Greedy Closure:
    /// <c>(...)*</c>
    /// </h3>
    /// <embed src="images/ClosureGreedy.svg" type="image/svg+xml"/>
    /// <h3>Greedy Positive Closure:
    /// <c>(...)+</c>
    /// </h3>
    /// <embed src="images/PositiveClosureGreedy.svg" type="image/svg+xml"/>
    /// <h3>Greedy Optional:
    /// <c>(...)?</c>
    /// </h3>
    /// <embed src="images/OptionalGreedy.svg" type="image/svg+xml"/>
    /// <h2>Non-Greedy Loops</h2>
    /// <h3>Non-Greedy Closure:
    /// <c>(...)*?</c>
    /// </h3>
    /// <embed src="images/ClosureNonGreedy.svg" type="image/svg+xml"/>
    /// <h3>Non-Greedy Positive Closure:
    /// <c>(...)+?</c>
    /// </h3>
    /// <embed src="images/PositiveClosureNonGreedy.svg" type="image/svg+xml"/>
    /// <h3>Non-Greedy Optional:
    /// <c>(...)??</c>
    /// </h3>
    /// <embed src="images/OptionalNonGreedy.svg" type="image/svg+xml"/>
    /// </summary>
    public abstract class ATNState
    {
        public const int InitialNumTransitions = 4;

        public static readonly ReadOnlyCollection<string> serializationNames = new ReadOnlyCollection<string>(Arrays.AsList("INVALID", "BASIC", "RULE_START", "BLOCK_START", "PLUS_BLOCK_START", "STAR_BLOCK_START", "TOKEN_START", "RULE_STOP", "BLOCK_END", "STAR_LOOP_BACK", "STAR_LOOP_ENTRY", "PLUS_LOOP_BACK", "LOOP_END"));

        public const int InvalidStateNumber = -1;

        /// <summary>Which ATN are we in?</summary>
        public ATN atn = null;

        public int stateNumber = InvalidStateNumber;

        public int ruleIndex;

        public bool epsilonOnlyTransitions = false;

        /// <summary>Track the transitions emanating from this ATN state.</summary>
<<<<<<< HEAD
        /// <remarks>Track the transitions emanating from this ATN state.</remarks>
        protected internal readonly List<Antlr4.Runtime.Atn.Transition> transitions = new List<Antlr4.Runtime.Atn.Transition>(InitialNumTransitions);
=======
        protected internal readonly IList<Antlr4.Runtime.Atn.Transition> transitions = new List<Antlr4.Runtime.Atn.Transition>(InitialNumTransitions);
>>>>>>> 728508bd

        protected internal List<Antlr4.Runtime.Atn.Transition> optimizedTransitions;

        /// <summary>Used to cache lookahead during parsing, not used during construction</summary>
        public IntervalSet nextTokenWithinRule;

        /// <summary>Gets the state number.</summary>
        /// <returns>the state number</returns>
        public int StateNumber
        {
            get
            {
                // at runtime, we don't have Rule objects
                return stateNumber;
            }
        }

        /// <summary>
        /// For all states except
        /// <see cref="RuleStopState"/>
        /// , this returns the state
        /// number. Returns -1 for stop states.
        /// </summary>
        /// <returns>
        /// -1 for
        /// <see cref="RuleStopState"/>
        /// , otherwise the state number
        /// </returns>
        public virtual int NonStopStateNumber
        {
            get
            {
                return StateNumber;
            }
        }

        public override int GetHashCode()
        {
            return stateNumber;
        }

        public override bool Equals(object o)
        {
            // are these states same object?
            if (o is ATNState)
            {
                return stateNumber == ((ATNState)o).stateNumber;
            }
            return false;
        }

        public virtual bool IsNonGreedyExitState
        {
            get
            {
                return false;
            }
        }

        public override string ToString()
        {
            return stateNumber.ToString();
        }

        public virtual Transition[] Transitions
        {
            get
            {
                return transitions.ToArray();
            }
        }

        public virtual int NumberOfTransitions
        {
            get
            {
                return transitions.Count;
            }
        }

        public virtual void AddTransition(Antlr4.Runtime.Atn.Transition e)
        {
            AddTransition(transitions.Count, e);
        }

        public virtual void AddTransition(int index, Antlr4.Runtime.Atn.Transition e)
        {
            if (transitions.Count == 0)
            {
                epsilonOnlyTransitions = e.IsEpsilon;
            }
            else
            {
                if (epsilonOnlyTransitions != e.IsEpsilon)
                {
#if !PORTABLE
                    System.Console.Error.WriteLine("ATN state {0} has both epsilon and non-epsilon transitions.", stateNumber);
#endif
                    epsilonOnlyTransitions = false;
                }
            }
            transitions.Insert(index, e);
        }

        public virtual Antlr4.Runtime.Atn.Transition Transition(int i)
        {
            return transitions[i];
        }

        public virtual void SetTransition(int i, Antlr4.Runtime.Atn.Transition e)
        {
            transitions[i] = e;
        }

        public virtual void RemoveTransition(int index)
        {
            transitions.RemoveAt(index);
        }

        public abstract Antlr4.Runtime.Atn.StateType StateType
        {
            get;
        }

        public bool OnlyHasEpsilonTransitions
        {
            get
            {
                return epsilonOnlyTransitions;
            }
        }

        public virtual void SetRuleIndex(int ruleIndex)
        {
            this.ruleIndex = ruleIndex;
        }

        public virtual bool IsOptimized
        {
            get
            {
                return optimizedTransitions != transitions;
            }
        }

        public virtual int NumberOfOptimizedTransitions
        {
            get
            {
                return optimizedTransitions.Count;
            }
        }

        public virtual Antlr4.Runtime.Atn.Transition GetOptimizedTransition(int i)
        {
            return optimizedTransitions[i];
        }

        public virtual void AddOptimizedTransition(Antlr4.Runtime.Atn.Transition e)
        {
            if (!IsOptimized)
            {
                optimizedTransitions = new List<Antlr4.Runtime.Atn.Transition>();
            }
            optimizedTransitions.Add(e);
        }

        public virtual void SetOptimizedTransition(int i, Antlr4.Runtime.Atn.Transition e)
        {
            if (!IsOptimized)
            {
                throw new InvalidOperationException();
            }
            optimizedTransitions[i] = e;
        }

        public virtual void RemoveOptimizedTransition(int i)
        {
            if (!IsOptimized)
            {
                throw new InvalidOperationException();
            }
            optimizedTransitions.RemoveAt(i);
        }

        public ATNState()
        {
            optimizedTransitions = transitions;
        }
    }
}<|MERGE_RESOLUTION|>--- conflicted
+++ resolved
@@ -83,12 +83,7 @@
         public bool epsilonOnlyTransitions = false;
 
         /// <summary>Track the transitions emanating from this ATN state.</summary>
-<<<<<<< HEAD
-        /// <remarks>Track the transitions emanating from this ATN state.</remarks>
         protected internal readonly List<Antlr4.Runtime.Atn.Transition> transitions = new List<Antlr4.Runtime.Atn.Transition>(InitialNumTransitions);
-=======
-        protected internal readonly IList<Antlr4.Runtime.Atn.Transition> transitions = new List<Antlr4.Runtime.Atn.Transition>(InitialNumTransitions);
->>>>>>> 728508bd
 
         protected internal List<Antlr4.Runtime.Atn.Transition> optimizedTransitions;
 
