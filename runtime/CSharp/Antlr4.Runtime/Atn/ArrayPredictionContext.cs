// Copyright (c) Terence Parr, Sam Harwell. All Rights Reserved.
// Licensed under the BSD License. See LICENSE.txt in the project root for license information.

<<<<<<< HEAD
=======
/*
 * Copyright (c) 2012 The ANTLR Project. All rights reserved.
 * Use of this file is governed by the BSD-3-Clause license that
 * can be found in the LICENSE.txt file in the project root.
 */
>>>>>>> 94857db3
using System;
using System.Collections.Generic;
using Antlr4.Runtime.Misc;
using Antlr4.Runtime.Sharpen;

namespace Antlr4.Runtime.Atn
{
#pragma warning disable 0659 // 'class' overrides Object.Equals(object o) but does not override Object.GetHashCode()
    public class ArrayPredictionContext : PredictionContext
    {
        [NotNull]
        public readonly PredictionContext[] parents;

        [NotNull]
        public readonly int[] returnStates;

        internal ArrayPredictionContext([NotNull] PredictionContext[] parents, int[] returnStates)
            : base(CalculateHashCode(parents, returnStates))
        {
	/*package*/
            System.Diagnostics.Debug.Assert(parents.Length == returnStates.Length);
            System.Diagnostics.Debug.Assert(returnStates.Length > 1 || returnStates[0] != EmptyFullStateKey, "Should be using PredictionContext.EMPTY instead.");
            this.parents = parents;
            this.returnStates = returnStates;
        }

        internal ArrayPredictionContext([NotNull] PredictionContext[] parents, int[] returnStates, int hashCode)
            : base(hashCode)
        {
	/*package*/
            System.Diagnostics.Debug.Assert(parents.Length == returnStates.Length);
            System.Diagnostics.Debug.Assert(returnStates.Length > 1 || returnStates[0] != EmptyFullStateKey, "Should be using PredictionContext.EMPTY instead.");
            this.parents = parents;
            this.returnStates = returnStates;
        }

        public override PredictionContext GetParent(int index)
        {
            return parents[index];
        }

        public override int GetReturnState(int index)
        {
            return returnStates[index];
        }

        public override int FindReturnState(int returnState)
        {
            return System.Array.BinarySearch(returnStates, returnState);
        }

        public override int Size
        {
            get
            {
                return returnStates.Length;
            }
        }

        public override bool IsEmpty
        {
            get
            {
                return false;
            }
        }

        public override bool HasEmpty
        {
            get
            {
                return returnStates[returnStates.Length - 1] == EmptyFullStateKey;
            }
        }

        protected internal override PredictionContext AddEmptyContext()
        {
            if (HasEmpty)
            {
                return this;
            }
            PredictionContext[] parents2 = Arrays.CopyOf(parents, parents.Length + 1);
            int[] returnStates2 = Arrays.CopyOf(returnStates, returnStates.Length + 1);
            parents2[parents2.Length - 1] = PredictionContext.EmptyFull;
            returnStates2[returnStates2.Length - 1] = PredictionContext.EmptyFullStateKey;
            return new Antlr4.Runtime.Atn.ArrayPredictionContext(parents2, returnStates2);
        }

        protected internal override PredictionContext RemoveEmptyContext()
        {
            if (!HasEmpty)
            {
                return this;
            }
            if (returnStates.Length == 2)
            {
                return new SingletonPredictionContext(parents[0], returnStates[0]);
            }
            else
            {
                PredictionContext[] parents2 = Arrays.CopyOf(parents, parents.Length - 1);
                int[] returnStates2 = Arrays.CopyOf(returnStates, returnStates.Length - 1);
                return new Antlr4.Runtime.Atn.ArrayPredictionContext(parents2, returnStates2);
            }
        }

        public override PredictionContext AppendContext(PredictionContext suffix, PredictionContextCache contextCache)
        {
            return AppendContext(this, suffix, new PredictionContext.IdentityHashMap());
        }

        private static PredictionContext AppendContext(PredictionContext context, PredictionContext suffix, PredictionContext.IdentityHashMap visited)
        {
            if (suffix.IsEmpty)
            {
                if (IsEmptyLocal(suffix))
                {
                    if (context.HasEmpty)
                    {
                        return EmptyLocal;
                    }
                    throw new NotSupportedException("what to do here?");
                }
                return context;
            }
            if (suffix.Size != 1)
            {
                throw new NotSupportedException("Appending a tree suffix is not yet supported.");
            }
            PredictionContext result;
            if (!visited.TryGetValue(context, out result))
            {
                if (context.IsEmpty)
                {
                    result = suffix;
                }
                else
                {
                    int parentCount = context.Size;
                    if (context.HasEmpty)
                    {
                        parentCount--;
                    }
                    PredictionContext[] updatedParents = new PredictionContext[parentCount];
                    int[] updatedReturnStates = new int[parentCount];
                    for (int i = 0; i < parentCount; i++)
                    {
                        updatedReturnStates[i] = context.GetReturnState(i);
                    }
                    for (int i_1 = 0; i_1 < parentCount; i_1++)
                    {
                        updatedParents[i_1] = AppendContext(context.GetParent(i_1), suffix, visited);
                    }
                    if (updatedParents.Length == 1)
                    {
                        result = new SingletonPredictionContext(updatedParents[0], updatedReturnStates[0]);
                    }
                    else
                    {
                        System.Diagnostics.Debug.Assert(updatedParents.Length > 1);
                        result = new Antlr4.Runtime.Atn.ArrayPredictionContext(updatedParents, updatedReturnStates);
                    }
                    if (context.HasEmpty)
                    {
                        result = PredictionContext.Join(result, suffix);
                    }
                }
                visited[context] = result;
            }
            return result;
        }

        public override bool Equals(object o)
        {
            if (this == o)
            {
                return true;
            }
            else
            {
                if (!(o is Antlr4.Runtime.Atn.ArrayPredictionContext))
                {
                    return false;
                }
            }
            if (this.GetHashCode() != o.GetHashCode())
            {
                return false;
            }
            // can't be same if hash is different
            Antlr4.Runtime.Atn.ArrayPredictionContext other = (Antlr4.Runtime.Atn.ArrayPredictionContext)o;
            return Equals(other, new HashSet<PredictionContextCache.IdentityCommutativePredictionContextOperands>());
        }

        private bool Equals(Antlr4.Runtime.Atn.ArrayPredictionContext other, HashSet<PredictionContextCache.IdentityCommutativePredictionContextOperands> visited)
        {
            Stack<PredictionContext> selfWorkList = new Stack<PredictionContext>();
            Stack<PredictionContext> otherWorkList = new Stack<PredictionContext>();
            selfWorkList.Push(this);
            otherWorkList.Push(other);
            while (selfWorkList.Count > 0)
            {
                PredictionContextCache.IdentityCommutativePredictionContextOperands operands = new PredictionContextCache.IdentityCommutativePredictionContextOperands(selfWorkList.Pop(), otherWorkList.Pop());
                if (!visited.Add(operands))
                {
                    continue;
                }
                int selfSize = operands.X.Size;
                if (selfSize == 0)
                {
                    if (!operands.X.Equals(operands.Y))
                    {
                        return false;
                    }
                    continue;
                }
                int otherSize = operands.Y.Size;
                if (selfSize != otherSize)
                {
                    return false;
                }
                for (int i = 0; i < selfSize; i++)
                {
                    if (operands.X.GetReturnState(i) != operands.Y.GetReturnState(i))
                    {
                        return false;
                    }
                    PredictionContext selfParent = operands.X.GetParent(i);
                    PredictionContext otherParent = operands.Y.GetParent(i);
                    if (selfParent.GetHashCode() != otherParent.GetHashCode())
                    {
                        return false;
                    }
                    if (selfParent != otherParent)
                    {
                        selfWorkList.Push(selfParent);
                        otherWorkList.Push(otherParent);
                    }
                }
            }
            return true;
        }
    }
}<|MERGE_RESOLUTION|>--- conflicted
+++ resolved
@@ -1,14 +1,6 @@
 // Copyright (c) Terence Parr, Sam Harwell. All Rights Reserved.
 // Licensed under the BSD License. See LICENSE.txt in the project root for license information.
 
-<<<<<<< HEAD
-=======
-/*
- * Copyright (c) 2012 The ANTLR Project. All rights reserved.
- * Use of this file is governed by the BSD-3-Clause license that
- * can be found in the LICENSE.txt file in the project root.
- */
->>>>>>> 94857db3
 using System;
 using System.Collections.Generic;
 using Antlr4.Runtime.Misc;
@@ -28,7 +20,7 @@
         internal ArrayPredictionContext([NotNull] PredictionContext[] parents, int[] returnStates)
             : base(CalculateHashCode(parents, returnStates))
         {
-	/*package*/
+            /*package*/
             System.Diagnostics.Debug.Assert(parents.Length == returnStates.Length);
             System.Diagnostics.Debug.Assert(returnStates.Length > 1 || returnStates[0] != EmptyFullStateKey, "Should be using PredictionContext.EMPTY instead.");
             this.parents = parents;
@@ -38,7 +30,7 @@
         internal ArrayPredictionContext([NotNull] PredictionContext[] parents, int[] returnStates, int hashCode)
             : base(hashCode)
         {
-	/*package*/
+            /*package*/
             System.Diagnostics.Debug.Assert(parents.Length == returnStates.Length);
             System.Diagnostics.Debug.Assert(returnStates.Length > 1 || returnStates[0] != EmptyFullStateKey, "Should be using PredictionContext.EMPTY instead.");
             this.parents = parents;
