// Copyright (c) Terence Parr, Sam Harwell. All Rights Reserved.
// Licensed under the BSD License. See LICENSE.txt in the project root for license information.

using System;
using System.Collections.Generic;
using Antlr4.Runtime.Misc;
using Antlr4.Runtime.Sharpen;

namespace Antlr4.Runtime.Atn
{
#pragma warning disable 0659 // 'class' overrides Object.Equals(object o) but does not override Object.GetHashCode()
    public class ArrayPredictionContext : PredictionContext
    {
        [NotNull]
        public readonly PredictionContext[] parents;

        [NotNull]
        public readonly int[] returnStates;

        internal ArrayPredictionContext(PredictionContext[] parents, int[] returnStates)
            : base(CalculateHashCode(parents, returnStates))
        {
            /*package*/
            System.Diagnostics.Debug.Assert(parents.Length == returnStates.Length);
            System.Diagnostics.Debug.Assert(returnStates.Length > 1 || returnStates[0] != EmptyFullStateKey, "Should be using PredictionContext.EMPTY instead.");
            this.parents = parents;
            this.returnStates = returnStates;
        }

        internal ArrayPredictionContext(PredictionContext[] parents, int[] returnStates, int hashCode)
            : base(hashCode)
        {
            /*package*/
            System.Diagnostics.Debug.Assert(parents.Length == returnStates.Length);
            System.Diagnostics.Debug.Assert(returnStates.Length > 1 || returnStates[0] != EmptyFullStateKey, "Should be using PredictionContext.EMPTY instead.");
            this.parents = parents;
            this.returnStates = returnStates;
        }

        public override PredictionContext GetParent(int index)
        {
            return parents[index];
        }

        public override int GetReturnState(int index)
        {
            return returnStates[index];
        }

        public override int FindReturnState(int returnState)
        {
            return System.Array.BinarySearch(returnStates, returnState);
        }

        public override int Size
        {
            get
            {
                return returnStates.Length;
            }
        }

        public override bool IsEmpty
        {
            get
            {
                return false;
            }
        }

        public override bool HasEmpty
        {
            get
            {
                return returnStates[returnStates.Length - 1] == EmptyFullStateKey;
            }
        }

        protected internal override PredictionContext AddEmptyContext()
        {
            if (HasEmpty)
            {
                return this;
            }
            PredictionContext[] parents2 = Arrays.CopyOf(parents, parents.Length + 1);
            int[] returnStates2 = Arrays.CopyOf(returnStates, returnStates.Length + 1);
            parents2[parents2.Length - 1] = PredictionContext.EmptyFull;
            returnStates2[returnStates2.Length - 1] = PredictionContext.EmptyFullStateKey;
            return new Antlr4.Runtime.Atn.ArrayPredictionContext(parents2, returnStates2);
        }

        protected internal override PredictionContext RemoveEmptyContext()
        {
            if (!HasEmpty)
            {
                return this;
            }
            if (returnStates.Length == 2)
            {
                return new SingletonPredictionContext(parents[0], returnStates[0]);
            }
            else
            {
                PredictionContext[] parents2 = Arrays.CopyOf(parents, parents.Length - 1);
                int[] returnStates2 = Arrays.CopyOf(returnStates, returnStates.Length - 1);
                return new Antlr4.Runtime.Atn.ArrayPredictionContext(parents2, returnStates2);
            }
        }

        public override PredictionContext AppendContext(PredictionContext suffix, PredictionContextCache contextCache)
        {
            return AppendContext(this, suffix, new PredictionContext.IdentityHashMap());
        }

        private static PredictionContext AppendContext(PredictionContext context, PredictionContext suffix, PredictionContext.IdentityHashMap visited)
        {
            if (suffix.IsEmpty)
            {
                if (IsEmptyLocal(suffix))
                {
                    if (context.HasEmpty)
                    {
                        return EmptyLocal;
                    }
                    throw new NotSupportedException("what to do here?");
                }
                return context;
            }
            if (suffix.Size != 1)
            {
                throw new NotSupportedException("Appending a tree suffix is not yet supported.");
            }
<<<<<<< HEAD
            PredictionContext result;
            if (!visited.TryGetValue(context, out result))
=======
            PredictionContext result = visited[context];
            if (result == null)
>>>>>>> 728508bd
            {
                if (context.IsEmpty)
                {
                    result = suffix;
                }
                else
                {
                    int parentCount = context.Size;
                    if (context.HasEmpty)
                    {
                        parentCount--;
                    }
                    PredictionContext[] updatedParents = new PredictionContext[parentCount];
                    int[] updatedReturnStates = new int[parentCount];
                    for (int i = 0; i < parentCount; i++)
                    {
                        updatedReturnStates[i] = context.GetReturnState(i);
                    }
                    for (int i_1 = 0; i_1 < parentCount; i_1++)
                    {
                        updatedParents[i_1] = AppendContext(context.GetParent(i_1), suffix, visited);
                    }
                    if (updatedParents.Length == 1)
                    {
                        result = new SingletonPredictionContext(updatedParents[0], updatedReturnStates[0]);
                    }
                    else
                    {
                        System.Diagnostics.Debug.Assert(updatedParents.Length > 1);
                        result = new Antlr4.Runtime.Atn.ArrayPredictionContext(updatedParents, updatedReturnStates);
                    }
                    if (context.HasEmpty)
                    {
                        result = PredictionContext.Join(result, suffix);
                    }
                }
                visited[context] = result;
            }
            return result;
        }

        public override bool Equals(object o)
        {
            if (this == o)
            {
                return true;
            }
            else
            {
                if (!(o is Antlr4.Runtime.Atn.ArrayPredictionContext))
                {
                    return false;
                }
            }
            if (this.GetHashCode() != o.GetHashCode())
            {
                return false;
            }
            // can't be same if hash is different
            Antlr4.Runtime.Atn.ArrayPredictionContext other = (Antlr4.Runtime.Atn.ArrayPredictionContext)o;
            return Equals(other, new HashSet<PredictionContextCache.IdentityCommutativePredictionContextOperands>());
        }

        private bool Equals(Antlr4.Runtime.Atn.ArrayPredictionContext other, HashSet<PredictionContextCache.IdentityCommutativePredictionContextOperands> visited)
        {
            Stack<PredictionContext> selfWorkList = new Stack<PredictionContext>();
            Stack<PredictionContext> otherWorkList = new Stack<PredictionContext>();
            selfWorkList.Push(this);
            otherWorkList.Push(other);
            while (selfWorkList.Count > 0)
            {
                PredictionContextCache.IdentityCommutativePredictionContextOperands operands = new PredictionContextCache.IdentityCommutativePredictionContextOperands(selfWorkList.Pop(), otherWorkList.Pop());
                if (!visited.Add(operands))
                {
                    continue;
                }
                int selfSize = operands.X.Size;
                if (selfSize == 0)
                {
                    if (!operands.X.Equals(operands.Y))
                    {
                        return false;
                    }
                    continue;
                }
                int otherSize = operands.Y.Size;
                if (selfSize != otherSize)
                {
                    return false;
                }
                for (int i = 0; i < selfSize; i++)
                {
                    if (operands.X.GetReturnState(i) != operands.Y.GetReturnState(i))
                    {
                        return false;
                    }
                    PredictionContext selfParent = operands.X.GetParent(i);
                    PredictionContext otherParent = operands.Y.GetParent(i);
                    if (selfParent.GetHashCode() != otherParent.GetHashCode())
                    {
                        return false;
                    }
                    if (selfParent != otherParent)
                    {
                        selfWorkList.Push(selfParent);
                        otherWorkList.Push(otherParent);
                    }
                }
            }
            return true;
        }
    }
}<|MERGE_RESOLUTION|>--- conflicted
+++ resolved
@@ -130,13 +130,8 @@
             {
                 throw new NotSupportedException("Appending a tree suffix is not yet supported.");
             }
-<<<<<<< HEAD
             PredictionContext result;
             if (!visited.TryGetValue(context, out result))
-=======
-            PredictionContext result = visited[context];
-            if (result == null)
->>>>>>> 728508bd
             {
                 if (context.IsEmpty)
                 {
