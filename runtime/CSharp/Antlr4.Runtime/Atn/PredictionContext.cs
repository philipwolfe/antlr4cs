--- conflicted
+++ resolved
@@ -1,14 +1,6 @@
 // Copyright (c) Terence Parr, Sam Harwell. All Rights Reserved.
 // Licensed under the BSD License. See LICENSE.txt in the project root for license information.
 
-<<<<<<< HEAD
-=======
-/*
- * Copyright (c) 2012 The ANTLR Project. All rights reserved.
- * Use of this file is governed by the BSD-3-Clause license that
- * can be found in the LICENSE.txt file in the project root.
- */
->>>>>>> 94857db3
 using System.Collections.Concurrent;
 using System.Collections.Generic;
 using System.Text;
@@ -165,7 +157,7 @@
             return Join(context0, context1, PredictionContextCache.Uncached);
         }
 
-	/*package*/
+        /*package*/
         internal static Antlr4.Runtime.Atn.PredictionContext Join([NotNull] Antlr4.Runtime.Atn.PredictionContext context0, [NotNull] Antlr4.Runtime.Atn.PredictionContext context1, [NotNull] PredictionContextCache contextCache)
         {
             if (context0 == context1)
