// Copyright (c) Terence Parr, Sam Harwell. All Rights Reserved.
// Licensed under the BSD License. See LICENSE.txt in the project root for license information.

using System.Collections.Concurrent;
using System.Collections.Generic;
using System.Text;
using Antlr4.Runtime;
using Antlr4.Runtime.Misc;
using Antlr4.Runtime.Sharpen;

namespace Antlr4.Runtime.Atn
{
    public abstract class PredictionContext
    {
        [NotNull]
        public static readonly Antlr4.Runtime.Atn.PredictionContext EmptyLocal = EmptyPredictionContext.LocalContext;

        [NotNull]
        public static readonly Antlr4.Runtime.Atn.PredictionContext EmptyFull = EmptyPredictionContext.FullContext;

        public const int EmptyLocalStateKey = int.MinValue;

        public const int EmptyFullStateKey = int.MaxValue;

        private const int InitialHash = 1;

        /// <summary>
        /// Stores the computed hash code of this
        /// <see cref="PredictionContext"/>
        /// . The hash
        /// code is computed in parts to match the following reference algorithm.
        /// <pre>
        /// private int referenceHashCode() {
        /// int hash =
        /// <see cref="Antlr4.Runtime.Misc.MurmurHash.Initialize()">MurmurHash.initialize</see>
        /// (
        /// <see cref="InitialHash"/>
        /// );
        /// for (int i = 0; i &lt;
        /// <see cref="Size()"/>
        /// ; i++) {
        /// hash =
        /// <see cref="Antlr4.Runtime.Misc.MurmurHash.Update(int, int)">MurmurHash.update</see>
        /// (hash,
        /// <see cref="GetParent(int)">getParent</see>
        /// (i));
        /// }
        /// for (int i = 0; i &lt;
        /// <see cref="Size()"/>
        /// ; i++) {
        /// hash =
        /// <see cref="Antlr4.Runtime.Misc.MurmurHash.Update(int, int)">MurmurHash.update</see>
        /// (hash,
        /// <see cref="GetReturnState(int)">getReturnState</see>
        /// (i));
        /// }
        /// hash =
        /// <see cref="Antlr4.Runtime.Misc.MurmurHash.Finish(int, int)">MurmurHash.finish</see>
        /// (hash, 2 *
        /// <see cref="Size()"/>
        /// );
        /// return hash;
        /// }
        /// </pre>
        /// </summary>
        private readonly int cachedHashCode;

        protected internal PredictionContext(int cachedHashCode)
        {
            this.cachedHashCode = cachedHashCode;
        }

        protected internal static int CalculateEmptyHashCode()
        {
            int hash = MurmurHash.Initialize(InitialHash);
            hash = MurmurHash.Finish(hash, 0);
            return hash;
        }

        protected internal static int CalculateHashCode(Antlr4.Runtime.Atn.PredictionContext parent, int returnState)
        {
            int hash = MurmurHash.Initialize(InitialHash);
            hash = MurmurHash.Update(hash, parent);
            hash = MurmurHash.Update(hash, returnState);
            hash = MurmurHash.Finish(hash, 2);
            return hash;
        }

        protected internal static int CalculateHashCode(Antlr4.Runtime.Atn.PredictionContext[] parents, int[] returnStates)
        {
            int hash = MurmurHash.Initialize(InitialHash);
            foreach (Antlr4.Runtime.Atn.PredictionContext parent in parents)
            {
                hash = MurmurHash.Update(hash, parent);
            }
            foreach (int returnState in returnStates)
            {
                hash = MurmurHash.Update(hash, returnState);
            }
            hash = MurmurHash.Finish(hash, 2 * parents.Length);
            return hash;
        }

        public abstract int Size
        {
            get;
        }

        public abstract int GetReturnState(int index);

        public abstract int FindReturnState(int returnState);

        [return: NotNull]
        public abstract Antlr4.Runtime.Atn.PredictionContext GetParent(int index);

        protected internal abstract Antlr4.Runtime.Atn.PredictionContext AddEmptyContext();

        protected internal abstract Antlr4.Runtime.Atn.PredictionContext RemoveEmptyContext();

        public static Antlr4.Runtime.Atn.PredictionContext FromRuleContext(ATN atn, RuleContext outerContext)
        {
            return FromRuleContext(atn, outerContext, true);
        }

        public static Antlr4.Runtime.Atn.PredictionContext FromRuleContext(ATN atn, RuleContext outerContext, bool fullContext)
        {
            if (outerContext.IsEmpty)
            {
                return fullContext ? EmptyFull : EmptyLocal;
            }
            Antlr4.Runtime.Atn.PredictionContext parent;
            if (outerContext.parent != null)
            {
                parent = Antlr4.Runtime.Atn.PredictionContext.FromRuleContext(atn, outerContext.parent, fullContext);
            }
            else
            {
                parent = fullContext ? EmptyFull : EmptyLocal;
            }
            ATNState state = atn.states[outerContext.invokingState];
            RuleTransition transition = (RuleTransition)state.Transition(0);
            return parent.GetChild(transition.followState.stateNumber);
        }

        private static Antlr4.Runtime.Atn.PredictionContext AddEmptyContext(Antlr4.Runtime.Atn.PredictionContext context)
        {
            return context.AddEmptyContext();
        }

        private static Antlr4.Runtime.Atn.PredictionContext RemoveEmptyContext(Antlr4.Runtime.Atn.PredictionContext context)
        {
            return context.RemoveEmptyContext();
        }

        public static Antlr4.Runtime.Atn.PredictionContext Join(Antlr4.Runtime.Atn.PredictionContext context0, Antlr4.Runtime.Atn.PredictionContext context1)
        {
            return Join(context0, context1, PredictionContextCache.Uncached);
        }

        /*package*/
        internal static Antlr4.Runtime.Atn.PredictionContext Join(Antlr4.Runtime.Atn.PredictionContext context0, Antlr4.Runtime.Atn.PredictionContext context1, PredictionContextCache contextCache)
        {
            if (context0 == context1)
            {
                return context0;
            }
            if (context0.IsEmpty)
            {
                return IsEmptyLocal(context0) ? context0 : AddEmptyContext(context1);
            }
            else
            {
                if (context1.IsEmpty)
                {
                    return IsEmptyLocal(context1) ? context1 : AddEmptyContext(context0);
                }
            }
            int context0size = context0.Size;
            int context1size = context1.Size;
            if (context0size == 1 && context1size == 1 && context0.GetReturnState(0) == context1.GetReturnState(0))
            {
                Antlr4.Runtime.Atn.PredictionContext merged = contextCache.Join(context0.GetParent(0), context1.GetParent(0));
                if (merged == context0.GetParent(0))
                {
                    return context0;
                }
                else
                {
                    if (merged == context1.GetParent(0))
                    {
                        return context1;
                    }
                    else
                    {
                        return merged.GetChild(context0.GetReturnState(0));
                    }
                }
            }
            int count = 0;
            Antlr4.Runtime.Atn.PredictionContext[] parentsList = new Antlr4.Runtime.Atn.PredictionContext[context0size + context1size];
            int[] returnStatesList = new int[parentsList.Length];
            int leftIndex = 0;
            int rightIndex = 0;
            bool canReturnLeft = true;
            bool canReturnRight = true;
            while (leftIndex < context0size && rightIndex < context1size)
            {
                if (context0.GetReturnState(leftIndex) == context1.GetReturnState(rightIndex))
                {
                    parentsList[count] = contextCache.Join(context0.GetParent(leftIndex), context1.GetParent(rightIndex));
                    returnStatesList[count] = context0.GetReturnState(leftIndex);
                    canReturnLeft = canReturnLeft && parentsList[count] == context0.GetParent(leftIndex);
                    canReturnRight = canReturnRight && parentsList[count] == context1.GetParent(rightIndex);
                    leftIndex++;
                    rightIndex++;
                }
                else
                {
                    if (context0.GetReturnState(leftIndex) < context1.GetReturnState(rightIndex))
                    {
                        parentsList[count] = context0.GetParent(leftIndex);
                        returnStatesList[count] = context0.GetReturnState(leftIndex);
                        canReturnRight = false;
                        leftIndex++;
                    }
                    else
                    {
                        System.Diagnostics.Debug.Assert(context1.GetReturnState(rightIndex) < context0.GetReturnState(leftIndex));
                        parentsList[count] = context1.GetParent(rightIndex);
                        returnStatesList[count] = context1.GetReturnState(rightIndex);
                        canReturnLeft = false;
                        rightIndex++;
                    }
                }
                count++;
            }
            while (leftIndex < context0size)
            {
                parentsList[count] = context0.GetParent(leftIndex);
                returnStatesList[count] = context0.GetReturnState(leftIndex);
                leftIndex++;
                canReturnRight = false;
                count++;
            }
            while (rightIndex < context1size)
            {
                parentsList[count] = context1.GetParent(rightIndex);
                returnStatesList[count] = context1.GetReturnState(rightIndex);
                rightIndex++;
                canReturnLeft = false;
                count++;
            }
            if (canReturnLeft)
            {
                return context0;
            }
            else
            {
                if (canReturnRight)
                {
                    return context1;
                }
            }
            if (count < parentsList.Length)
            {
                parentsList = Arrays.CopyOf(parentsList, count);
                returnStatesList = Arrays.CopyOf(returnStatesList, count);
            }
            if (parentsList.Length == 0)
            {
                // if one of them was EMPTY_LOCAL, it would be empty and handled at the beginning of the method
                return EmptyFull;
            }
            else
            {
                if (parentsList.Length == 1)
                {
                    return new SingletonPredictionContext(parentsList[0], returnStatesList[0]);
                }
                else
                {
                    return new ArrayPredictionContext(parentsList, returnStatesList);
                }
            }
        }

        public static bool IsEmptyLocal(Antlr4.Runtime.Atn.PredictionContext context)
        {
            return context == EmptyLocal;
        }

        public static Antlr4.Runtime.Atn.PredictionContext GetCachedContext(Antlr4.Runtime.Atn.PredictionContext context, ConcurrentDictionary<Antlr4.Runtime.Atn.PredictionContext, Antlr4.Runtime.Atn.PredictionContext> contextCache, PredictionContext.IdentityHashMap visited)
        {
            if (context.IsEmpty)
            {
                return context;
            }
<<<<<<< HEAD
            Antlr4.Runtime.Atn.PredictionContext existing;
            if (visited.TryGetValue(context, out existing))
            {
                return existing;
            }
            if (contextCache.TryGetValue(context, out existing))
=======
            Antlr4.Runtime.Atn.PredictionContext existing = visited[context];
            if (existing != null)
            {
                return existing;
            }
            existing = contextCache[context];
            if (existing != null)
>>>>>>> 728508bd
            {
                visited[context] = existing;
                return existing;
            }
            bool changed = false;
            Antlr4.Runtime.Atn.PredictionContext[] parents = new Antlr4.Runtime.Atn.PredictionContext[context.Size];
            for (int i = 0; i < parents.Length; i++)
            {
                Antlr4.Runtime.Atn.PredictionContext parent = GetCachedContext(context.GetParent(i), contextCache, visited);
                if (changed || parent != context.GetParent(i))
                {
                    if (!changed)
                    {
                        parents = new Antlr4.Runtime.Atn.PredictionContext[context.Size];
                        for (int j = 0; j < context.Size; j++)
                        {
                            parents[j] = context.GetParent(j);
                        }
                        changed = true;
                    }
                    parents[i] = parent;
                }
            }
            if (!changed)
            {
                existing = contextCache.GetOrAdd(context, context);
<<<<<<< HEAD
                visited[context] = existing;
=======
                visited[context] = existing != null ? existing : context;
>>>>>>> 728508bd
                return context;
            }
            // We know parents.length>0 because context.isEmpty() is checked at the beginning of the method.
            Antlr4.Runtime.Atn.PredictionContext updated;
            if (parents.Length == 1)
            {
                updated = new SingletonPredictionContext(parents[0], context.GetReturnState(0));
            }
            else
            {
                ArrayPredictionContext arrayPredictionContext = (ArrayPredictionContext)context;
                updated = new ArrayPredictionContext(parents, arrayPredictionContext.returnStates, context.cachedHashCode);
            }
            existing = contextCache.GetOrAdd(updated, updated);
<<<<<<< HEAD
            visited[updated] = existing;
            visited[context] = existing;
=======
            visited[updated] = existing != null ? existing : updated;
            visited[context] = existing != null ? existing : updated;
>>>>>>> 728508bd
            return updated;
        }

        public virtual Antlr4.Runtime.Atn.PredictionContext AppendContext(int returnContext, PredictionContextCache contextCache)
        {
            return AppendContext(Antlr4.Runtime.Atn.PredictionContext.EmptyFull.GetChild(returnContext), contextCache);
        }

        public abstract Antlr4.Runtime.Atn.PredictionContext AppendContext(Antlr4.Runtime.Atn.PredictionContext suffix, PredictionContextCache contextCache);

        public virtual Antlr4.Runtime.Atn.PredictionContext GetChild(int returnState)
        {
            return new SingletonPredictionContext(this, returnState);
        }

        public abstract bool IsEmpty
        {
            get;
        }

        public abstract bool HasEmpty
        {
            get;
        }

        public sealed override int GetHashCode()
        {
            return cachedHashCode;
        }

        public abstract override bool Equals(object o);

        //@Override
        //public String toString() {
        //	return toString(null, Integer.MAX_VALUE);
        //}
        public virtual string[] ToStrings(IRecognizer recognizer, int currentState)
        {
            return ToStrings(recognizer, Antlr4.Runtime.Atn.PredictionContext.EmptyFull, currentState);
        }

        public virtual string[] ToStrings(IRecognizer recognizer, Antlr4.Runtime.Atn.PredictionContext stop, int currentState)
        {
            List<string> result = new List<string>();
            for (int perm = 0; ; perm++)
            {
                int offset = 0;
                bool last = true;
                Antlr4.Runtime.Atn.PredictionContext p = this;
                int stateNumber = currentState;
                StringBuilder localBuffer = new StringBuilder();
                localBuffer.Append("[");
                while (!p.IsEmpty && p != stop)
                {
                    int index = 0;
                    if (p.Size > 0)
                    {
                        int bits = 1;
                        while ((1 << bits) < p.Size)
                        {
                            bits++;
                        }
                        int mask = (1 << bits) - 1;
                        index = (perm >> offset) & mask;
                        last &= index >= p.Size - 1;
                        if (index >= p.Size)
                        {
                            goto outer_continue;
                        }
                        offset += bits;
                    }
                    if (recognizer != null)
                    {
                        if (localBuffer.Length > 1)
                        {
                            // first char is '[', if more than that this isn't the first rule
                            localBuffer.Append(' ');
                        }
                        ATN atn = recognizer.Atn;
                        ATNState s = atn.states[stateNumber];
                        string ruleName = recognizer.RuleNames[s.ruleIndex];
                        localBuffer.Append(ruleName);
                    }
                    else
                    {
                        if (p.GetReturnState(index) != EmptyFullStateKey)
                        {
                            if (!p.IsEmpty)
                            {
                                if (localBuffer.Length > 1)
                                {
                                    // first char is '[', if more than that this isn't the first rule
                                    localBuffer.Append(' ');
                                }
                                localBuffer.Append(p.GetReturnState(index));
                            }
                        }
                    }
                    stateNumber = p.GetReturnState(index);
                    p = p.GetParent(index);
                }
                localBuffer.Append("]");
                result.Add(localBuffer.ToString());
                if (last)
                {
                    break;
                }
outer_continue: ;
            }

            return result.ToArray();
        }

        public sealed class IdentityHashMap : Dictionary<PredictionContext, PredictionContext>
        {
            public IdentityHashMap()
                : base(PredictionContext.IdentityEqualityComparator.Instance)
            {
            }
        }

        public sealed class IdentityEqualityComparator : EqualityComparer<PredictionContext>
        {
            public static readonly PredictionContext.IdentityEqualityComparator Instance = new PredictionContext.IdentityEqualityComparator();

            private IdentityEqualityComparator()
            {
            }

            public override int GetHashCode(PredictionContext obj)
            {
                return obj.GetHashCode();
            }

            public override bool Equals(PredictionContext a, PredictionContext b)
            {
                return a == b;
            }
        }
    }
}<|MERGE_RESOLUTION|>--- conflicted
+++ resolved
@@ -295,22 +295,12 @@
             {
                 return context;
             }
-<<<<<<< HEAD
             Antlr4.Runtime.Atn.PredictionContext existing;
             if (visited.TryGetValue(context, out existing))
             {
                 return existing;
             }
             if (contextCache.TryGetValue(context, out existing))
-=======
-            Antlr4.Runtime.Atn.PredictionContext existing = visited[context];
-            if (existing != null)
-            {
-                return existing;
-            }
-            existing = contextCache[context];
-            if (existing != null)
->>>>>>> 728508bd
             {
                 visited[context] = existing;
                 return existing;
@@ -337,11 +327,7 @@
             if (!changed)
             {
                 existing = contextCache.GetOrAdd(context, context);
-<<<<<<< HEAD
                 visited[context] = existing;
-=======
-                visited[context] = existing != null ? existing : context;
->>>>>>> 728508bd
                 return context;
             }
             // We know parents.length>0 because context.isEmpty() is checked at the beginning of the method.
@@ -356,13 +342,8 @@
                 updated = new ArrayPredictionContext(parents, arrayPredictionContext.returnStates, context.cachedHashCode);
             }
             existing = contextCache.GetOrAdd(updated, updated);
-<<<<<<< HEAD
             visited[updated] = existing;
             visited[context] = existing;
-=======
-            visited[updated] = existing != null ? existing : updated;
-            visited[context] = existing != null ? existing : updated;
->>>>>>> 728508bd
             return updated;
         }
 
