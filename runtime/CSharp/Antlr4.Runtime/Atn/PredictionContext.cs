/*
 * [The "BSD license"]
 *  Copyright (c) 2013 Terence Parr
 *  Copyright (c) 2013 Sam Harwell
 *  All rights reserved.
 *
 *  Redistribution and use in source and binary forms, with or without
 *  modification, are permitted provided that the following conditions
 *  are met:
 *
 *  1. Redistributions of source code must retain the above copyright
 *     notice, this list of conditions and the following disclaimer.
 *  2. Redistributions in binary form must reproduce the above copyright
 *     notice, this list of conditions and the following disclaimer in the
 *     documentation and/or other materials provided with the distribution.
 *  3. The name of the author may not be used to endorse or promote products
 *     derived from this software without specific prior written permission.
 *
 *  THIS SOFTWARE IS PROVIDED BY THE AUTHOR ``AS IS'' AND ANY EXPRESS OR
 *  IMPLIED WARRANTIES, INCLUDING, BUT NOT LIMITED TO, THE IMPLIED WARRANTIES
 *  OF MERCHANTABILITY AND FITNESS FOR A PARTICULAR PURPOSE ARE DISCLAIMED.
 *  IN NO EVENT SHALL THE AUTHOR BE LIABLE FOR ANY DIRECT, INDIRECT,
 *  INCIDENTAL, SPECIAL, EXEMPLARY, OR CONSEQUENTIAL DAMAGES (INCLUDING, BUT
 *  NOT LIMITED TO, PROCUREMENT OF SUBSTITUTE GOODS OR SERVICES; LOSS OF USE,
 *  DATA, OR PROFITS; OR BUSINESS INTERRUPTION) HOWEVER CAUSED AND ON ANY
 *  THEORY OF LIABILITY, WHETHER IN CONTRACT, STRICT LIABILITY, OR TORT
 *  (INCLUDING NEGLIGENCE OR OTHERWISE) ARISING IN ANY WAY OUT OF THE USE OF
 *  THIS SOFTWARE, EVEN IF ADVISED OF THE POSSIBILITY OF SUCH DAMAGE.
 */
using System.Collections.Concurrent;
using System.Collections.Generic;
using System.Text;
using Antlr4.Runtime;
using Antlr4.Runtime.Atn;
using Antlr4.Runtime.Misc;
using Sharpen;

namespace Antlr4.Runtime.Atn
{
    public abstract class PredictionContext
    {
        [NotNull]
        public static readonly Antlr4.Runtime.Atn.PredictionContext EmptyLocal = EmptyPredictionContext.LocalContext;

        [NotNull]
        public static readonly Antlr4.Runtime.Atn.PredictionContext EmptyFull = EmptyPredictionContext.FullContext;

        public const int EmptyLocalStateKey = int.MinValue;

        public const int EmptyFullStateKey = int.MaxValue;

        private const int InitialHash = 1;

        /// <summary>
        /// Stores the computed hash code of this
        /// <see cref="PredictionContext">PredictionContext</see>
        /// . The hash
        /// code is computed in parts to match the following reference algorithm.
        /// <pre>
        /// private int referenceHashCode() {
        /// int hash =
        /// <see cref="Antlr4.Runtime.Misc.MurmurHash.Initialize()">Antlr4.Runtime.Misc.MurmurHash.Initialize()</see>
        /// (
        /// <see cref="InitialHash">InitialHash</see>
        /// );
        /// for (int i = 0; i &lt;
        /// <see cref="Size()">Size()</see>
        /// ; i++) {
        /// hash =
        /// <see cref="Antlr4.Runtime.Misc.MurmurHash.Update(int, int)">Antlr4.Runtime.Misc.MurmurHash.Update(int, int)</see>
        /// (hash,
        /// <see cref="GetParent(int)">GetParent(int)</see>
        /// (i));
        /// }
        /// for (int i = 0; i &lt;
        /// <see cref="Size()">Size()</see>
        /// ; i++) {
        /// hash =
        /// <see cref="Antlr4.Runtime.Misc.MurmurHash.Update(int, int)">Antlr4.Runtime.Misc.MurmurHash.Update(int, int)</see>
        /// (hash,
        /// <see cref="GetReturnState(int)">GetReturnState(int)</see>
        /// (i));
        /// }
        /// hash =
        /// <see cref="Antlr4.Runtime.Misc.MurmurHash.Finish(int, int)">Antlr4.Runtime.Misc.MurmurHash.Finish(int, int)</see>
        /// (hash, 2 *
        /// <see cref="Size()">Size()</see>
        /// );
        /// return hash;
        /// }
        /// </pre>
        /// </summary>
        private readonly int cachedHashCode;

        protected internal PredictionContext(int cachedHashCode)
        {
            this.cachedHashCode = cachedHashCode;
        }

        protected internal static int CalculateEmptyHashCode()
        {
            int hash = MurmurHash.Initialize(InitialHash);
            hash = MurmurHash.Finish(hash, 0);
            return hash;
        }

        protected internal static int CalculateHashCode(Antlr4.Runtime.Atn.PredictionContext parent, int returnState)
        {
            int hash = MurmurHash.Initialize(InitialHash);
            hash = MurmurHash.Update(hash, parent);
            hash = MurmurHash.Update(hash, returnState);
            hash = MurmurHash.Finish(hash, 2);
            return hash;
        }

        protected internal static int CalculateHashCode(Antlr4.Runtime.Atn.PredictionContext[] parents, int[] returnStates)
        {
            int hash = MurmurHash.Initialize(InitialHash);
            foreach (Antlr4.Runtime.Atn.PredictionContext parent in parents)
            {
                hash = MurmurHash.Update(hash, parent);
            }
            foreach (int returnState in returnStates)
            {
                hash = MurmurHash.Update(hash, returnState);
            }
            hash = MurmurHash.Finish(hash, 2 * parents.Length);
            return hash;
        }

        public abstract int Size
        {
            get;
        }

        public abstract int GetReturnState(int index);

        public abstract int FindReturnState(int returnState);

        [return: NotNull]
        public abstract Antlr4.Runtime.Atn.PredictionContext GetParent(int index);

        protected internal abstract Antlr4.Runtime.Atn.PredictionContext AddEmptyContext();

        protected internal abstract Antlr4.Runtime.Atn.PredictionContext RemoveEmptyContext();

        public static Antlr4.Runtime.Atn.PredictionContext FromRuleContext(ATN atn, RuleContext outerContext)
        {
            return FromRuleContext(atn, outerContext, true);
        }

        public static Antlr4.Runtime.Atn.PredictionContext FromRuleContext(ATN atn, RuleContext outerContext, bool fullContext)
        {
            if (outerContext.IsEmpty())
            {
                return fullContext ? EmptyFull : EmptyLocal;
            }
            Antlr4.Runtime.Atn.PredictionContext parent;
            if (outerContext.parent != null)
            {
                parent = Antlr4.Runtime.Atn.PredictionContext.FromRuleContext(atn, outerContext.parent, fullContext);
            }
            else
            {
                parent = fullContext ? EmptyFull : EmptyLocal;
            }
            ATNState state = atn.states[outerContext.invokingState];
            RuleTransition transition = (RuleTransition)state.Transition(0);
            return parent.GetChild(transition.followState.stateNumber);
        }

        private static Antlr4.Runtime.Atn.PredictionContext AddEmptyContext(Antlr4.Runtime.Atn.PredictionContext context)
        {
            return context.AddEmptyContext();
        }

        private static Antlr4.Runtime.Atn.PredictionContext RemoveEmptyContext(Antlr4.Runtime.Atn.PredictionContext context)
        {
            return context.RemoveEmptyContext();
        }

        public static Antlr4.Runtime.Atn.PredictionContext Join(Antlr4.Runtime.Atn.PredictionContext context0, Antlr4.Runtime.Atn.PredictionContext context1)
        {
            return Join(context0, context1, PredictionContextCache.Uncached);
        }

        internal static Antlr4.Runtime.Atn.PredictionContext Join(Antlr4.Runtime.Atn.PredictionContext context0, Antlr4.Runtime.Atn.PredictionContext context1, PredictionContextCache contextCache)
        {
            if (context0 == context1)
            {
                return context0;
            }
            if (context0.IsEmpty)
            {
                return IsEmptyLocal(context0) ? context0 : AddEmptyContext(context1);
            }
            else
            {
                if (context1.IsEmpty)
                {
                    return IsEmptyLocal(context1) ? context1 : AddEmptyContext(context0);
                }
            }
            int context0size = context0.Size;
            int context1size = context1.Size;
            if (context0size == 1 && context1size == 1 && context0.GetReturnState(0) == context1.GetReturnState(0))
            {
                Antlr4.Runtime.Atn.PredictionContext merged = contextCache.Join(context0.GetParent(0), context1.GetParent(0));
                if (merged == context0.GetParent(0))
                {
                    return context0;
                }
                else
                {
                    if (merged == context1.GetParent(0))
                    {
                        return context1;
                    }
                    else
                    {
                        return merged.GetChild(context0.GetReturnState(0));
                    }
                }
            }
            int count = 0;
            Antlr4.Runtime.Atn.PredictionContext[] parentsList = new Antlr4.Runtime.Atn.PredictionContext[context0size + context1size];
            int[] returnStatesList = new int[parentsList.Length];
            int leftIndex = 0;
            int rightIndex = 0;
            bool canReturnLeft = true;
            bool canReturnRight = true;
            while (leftIndex < context0size && rightIndex < context1size)
            {
                if (context0.GetReturnState(leftIndex) == context1.GetReturnState(rightIndex))
                {
                    parentsList[count] = contextCache.Join(context0.GetParent(leftIndex), context1.GetParent(rightIndex));
                    returnStatesList[count] = context0.GetReturnState(leftIndex);
                    canReturnLeft = canReturnLeft && parentsList[count] == context0.GetParent(leftIndex);
                    canReturnRight = canReturnRight && parentsList[count] == context1.GetParent(rightIndex);
                    leftIndex++;
                    rightIndex++;
                }
                else
                {
                    if (context0.GetReturnState(leftIndex) < context1.GetReturnState(rightIndex))
                    {
                        parentsList[count] = context0.GetParent(leftIndex);
                        returnStatesList[count] = context0.GetReturnState(leftIndex);
                        canReturnRight = false;
                        leftIndex++;
                    }
                    else
                    {
                        System.Diagnostics.Debug.Assert(context1.GetReturnState(rightIndex) < context0.GetReturnState(leftIndex));
                        parentsList[count] = context1.GetParent(rightIndex);
                        returnStatesList[count] = context1.GetReturnState(rightIndex);
                        canReturnLeft = false;
                        rightIndex++;
                    }
                }
                count++;
            }
            while (leftIndex < context0size)
            {
                parentsList[count] = context0.GetParent(leftIndex);
                returnStatesList[count] = context0.GetReturnState(leftIndex);
                leftIndex++;
                canReturnRight = false;
                count++;
            }
            while (rightIndex < context1size)
            {
                parentsList[count] = context1.GetParent(rightIndex);
                returnStatesList[count] = context1.GetReturnState(rightIndex);
                rightIndex++;
                canReturnLeft = false;
                count++;
            }
            if (canReturnLeft)
            {
                return context0;
            }
            else
            {
                if (canReturnRight)
                {
                    return context1;
                }
            }
            if (count < parentsList.Length)
            {
                parentsList = Arrays.CopyOf(parentsList, count);
                returnStatesList = Arrays.CopyOf(returnStatesList, count);
            }
            if (parentsList.Length == 0)
            {
                // if one of them was EMPTY_LOCAL, it would be empty and handled at the beginning of the method
                return EmptyFull;
            }
            else
            {
                if (parentsList.Length == 1)
                {
                    return new SingletonPredictionContext(parentsList[0], returnStatesList[0]);
                }
                else
                {
                    return new ArrayPredictionContext(parentsList, returnStatesList);
                }
            }
        }

        public static bool IsEmptyLocal(Antlr4.Runtime.Atn.PredictionContext context)
        {
            return context == EmptyLocal;
        }

        public static Antlr4.Runtime.Atn.PredictionContext GetCachedContext(Antlr4.Runtime.Atn.PredictionContext context, ConcurrentDictionary<Antlr4.Runtime.Atn.PredictionContext, Antlr4.Runtime.Atn.PredictionContext> contextCache, PredictionContext.IdentityHashMap visited)
        {
            if (context.IsEmpty)
            {
                return context;
            }
            Antlr4.Runtime.Atn.PredictionContext existing;
            if (visited.TryGetValue(context, out existing))
            {
                return existing;
            }
            if (contextCache.TryGetValue(context, out existing))
            {
                visited[context] = existing;
                return existing;
            }
            bool changed = false;
            Antlr4.Runtime.Atn.PredictionContext[] parents = new Antlr4.Runtime.Atn.PredictionContext[context.Size];
            for (int i = 0; i < parents.Length; i++)
            {
                Antlr4.Runtime.Atn.PredictionContext parent = GetCachedContext(context.GetParent(i), contextCache, visited);
                if (changed || parent != context.GetParent(i))
                {
                    if (!changed)
                    {
                        parents = new Antlr4.Runtime.Atn.PredictionContext[context.Size];
                        for (int j = 0; j < context.Size; j++)
                        {
                            parents[j] = context.GetParent(j);
                        }
                        changed = true;
                    }
                    parents[i] = parent;
                }
            }
            if (!changed)
            {
                existing = contextCache.GetOrAdd(context, context);
                visited[context] = existing;
                return context;
            }
            // We know parents.length>0 because context.isEmpty() is checked at the beginning of the method.
            Antlr4.Runtime.Atn.PredictionContext updated;
            if (parents.Length == 1)
            {
                updated = new SingletonPredictionContext(parents[0], context.GetReturnState(0));
            }
            else
            {
                ArrayPredictionContext arrayPredictionContext = (ArrayPredictionContext)context;
                updated = new ArrayPredictionContext(parents, arrayPredictionContext.returnStates, context.cachedHashCode);
            }
            existing = contextCache.GetOrAdd(updated, updated);
            visited[updated] = existing;
            visited[context] = existing;
            return updated;
        }

        public virtual Antlr4.Runtime.Atn.PredictionContext AppendContext(int returnContext, PredictionContextCache contextCache)
        {
            return AppendContext(Antlr4.Runtime.Atn.PredictionContext.EmptyFull.GetChild(returnContext), contextCache);
        }

        public abstract Antlr4.Runtime.Atn.PredictionContext AppendContext(Antlr4.Runtime.Atn.PredictionContext suffix, PredictionContextCache contextCache);

        public virtual Antlr4.Runtime.Atn.PredictionContext GetChild(int returnState)
        {
            return new SingletonPredictionContext(this, returnState);
        }

        public abstract bool IsEmpty
        {
            get;
        }

        public abstract bool HasEmpty
        {
            get;
        }

        public sealed override int GetHashCode()
        {
            return cachedHashCode;
        }

        public abstract override bool Equals(object o);

        //@Override
        //public String toString() {
        //	return toString(null, Integer.MAX_VALUE);
        //}
<<<<<<< HEAD
        public virtual string[] ToStrings(IRecognizer recognizer, int currentState
            )
=======
        public virtual string[] ToStrings<_T0>(Recognizer<_T0> recognizer, int currentState)
>>>>>>> 828f0639
        {
            return ToStrings(recognizer, Antlr4.Runtime.Atn.PredictionContext.EmptyFull, currentState);
        }

<<<<<<< HEAD
        public virtual string[] ToStrings(IRecognizer recognizer, Antlr4.Runtime.Atn.PredictionContext
             stop, int currentState)
=======
        public virtual string[] ToStrings<_T0>(Recognizer<_T0> recognizer, Antlr4.Runtime.Atn.PredictionContext stop, int currentState)
>>>>>>> 828f0639
        {
            List<string> result = new List<string>();
            for (int perm = 0; ; perm++)
            {
                int offset = 0;
                bool last = true;
                Antlr4.Runtime.Atn.PredictionContext p = this;
                int stateNumber = currentState;
                StringBuilder localBuffer = new StringBuilder();
                localBuffer.Append("[");
                while (!p.IsEmpty && p != stop)
                {
                    int index = 0;
                    if (p.Size > 0)
                    {
                        int bits = 1;
                        while ((1 << bits) < p.Size)
                        {
                            bits++;
                        }
                        int mask = (1 << bits) - 1;
                        index = (perm >> offset) & mask;
                        last &= index >= p.Size - 1;
                        if (index >= p.Size)
                        {
                            goto outer_continue;
                        }
                        offset += bits;
                    }
                    if (recognizer != null)
                    {
                        if (localBuffer.Length > 1)
                        {
                            // first char is '[', if more than that this isn't the first rule
                            localBuffer.Append(' ');
                        }
                        ATN atn = recognizer.Atn;
                        ATNState s = atn.states[stateNumber];
                        string ruleName = recognizer.RuleNames[s.ruleIndex];
                        localBuffer.Append(ruleName);
                    }
                    else
                    {
                        if (p.GetReturnState(index) != EmptyFullStateKey)
                        {
                            if (!p.IsEmpty)
                            {
                                if (localBuffer.Length > 1)
                                {
                                    // first char is '[', if more than that this isn't the first rule
                                    localBuffer.Append(' ');
                                }
                                localBuffer.Append(p.GetReturnState(index));
                            }
                        }
                    }
                    stateNumber = p.GetReturnState(index);
                    p = p.GetParent(index);
                }
                localBuffer.Append("]");
                result.Add(localBuffer.ToString());
                if (last)
                {
                    break;
                }
outer_continue: ;
            }

            return result.ToArray();
        }

        public sealed class IdentityHashMap : Dictionary<PredictionContext, PredictionContext>
        {
            public IdentityHashMap()
                : base(PredictionContext.IdentityEqualityComparator.Instance)
            {
            }
        }

        public sealed class IdentityEqualityComparator : EqualityComparer<PredictionContext>
        {
            public static readonly PredictionContext.IdentityEqualityComparator Instance = new PredictionContext.IdentityEqualityComparator();

            private IdentityEqualityComparator()
            {
            }

            public override int GetHashCode(PredictionContext obj)
            {
                return obj.GetHashCode();
            }

            public override bool Equals(PredictionContext a, PredictionContext b)
            {
                return a == b;
            }
        }
    }
}<|MERGE_RESOLUTION|>--- conflicted
+++ resolved
@@ -406,22 +406,12 @@
         //public String toString() {
         //	return toString(null, Integer.MAX_VALUE);
         //}
-<<<<<<< HEAD
-        public virtual string[] ToStrings(IRecognizer recognizer, int currentState
-            )
-=======
-        public virtual string[] ToStrings<_T0>(Recognizer<_T0> recognizer, int currentState)
->>>>>>> 828f0639
+        public virtual string[] ToStrings(IRecognizer recognizer, int currentState)
         {
             return ToStrings(recognizer, Antlr4.Runtime.Atn.PredictionContext.EmptyFull, currentState);
         }
 
-<<<<<<< HEAD
-        public virtual string[] ToStrings(IRecognizer recognizer, Antlr4.Runtime.Atn.PredictionContext
-             stop, int currentState)
-=======
-        public virtual string[] ToStrings<_T0>(Recognizer<_T0> recognizer, Antlr4.Runtime.Atn.PredictionContext stop, int currentState)
->>>>>>> 828f0639
+        public virtual string[] ToStrings(IRecognizer recognizer, Antlr4.Runtime.Atn.PredictionContext stop, int currentState)
         {
             List<string> result = new List<string>();
             for (int perm = 0; ; perm++)
