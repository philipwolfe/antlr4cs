// Copyright (c) Terence Parr, Sam Harwell. All Rights Reserved.
// Licensed under the BSD License. See LICENSE.txt in the project root for license information.

<<<<<<< HEAD
=======
/*
* Copyright (c) 2012 The ANTLR Project. All rights reserved.
* Use of this file is governed by the BSD-3-Clause license that
* can be found in the LICENSE.txt file in the project root.
*/
>>>>>>> 6e43636a
using System;
using System.Collections.Generic;
using Antlr4.Runtime.Atn;
using Antlr4.Runtime.Misc;
using Antlr4.Runtime.Sharpen;

#if NET40PLUS && !NETSTANDARD
using System.Runtime.CompilerServices;
#endif

namespace Antlr4.Runtime
{
    public abstract class Recognizer<Symbol, ATNInterpreter> : IRecognizer
        where ATNInterpreter : ATNSimulator
    {
        public const int Eof = -1;

<<<<<<< HEAD
#if NET40PLUS && !NETSTANDARD
        private static readonly ConditionalWeakTable<IVocabulary, IDictionary<string, int>> tokenTypeMapCache = new ConditionalWeakTable<IVocabulary, IDictionary<string, int>>();
        private static readonly ConditionalWeakTable<string[], IDictionary<string, int>> ruleIndexMapCache = new ConditionalWeakTable<string[], IDictionary<string, int>>();
#endif

        [NotNull]
        private IAntlrErrorListener<Symbol>[] _listeners =
        {
#if !PORTABLE
            ConsoleErrorListener<Symbol>.Instance
#endif
        };
=======
        private static readonly IDictionary<IVocabulary, IDictionary<string, int>> tokenTypeMapCache = new WeakHashMap<IVocabulary, IDictionary<string, int>>();

        private static readonly IDictionary<string[], IDictionary<string, int>> ruleIndexMapCache = new WeakHashMap<string[], IDictionary<string, int>>();

        private sealed class _CopyOnWriteArrayList_36 : CopyOnWriteArrayList<IAntlrErrorListener<Symbol>>
        {
            public _CopyOnWriteArrayList_36()
            {
                {
                    this.Add(ConsoleErrorListener.Instance);
                }
            }
        }

        [NotNull]
        private IList<IAntlrErrorListener<Symbol>> _listeners = new _CopyOnWriteArrayList_36();
>>>>>>> 6e43636a

        protected internal ATNInterpreter _interp;

        private int _stateNumber = -1;

        /// <summary>
        /// Used to print out token names like ID during debugging and
        /// error reporting.
        /// </summary>
        /// <remarks>
        /// Used to print out token names like ID during debugging and
        /// error reporting.  The generated parsers implement a method
        /// that overrides this to point to their String[] tokenNames.
        /// </remarks>
        [System.ObsoleteAttribute(@"Use Recognizer{Symbol, ATNInterpreter}.Vocabulary() instead.")]
        public abstract string[] TokenNames
        {
            get;
        }

        public abstract string[] RuleNames
        {
            get;
        }

        /// <summary>Get the vocabulary used by the recognizer.</summary>
        /// <returns>
        /// A
        /// <see cref="IVocabulary"/>
        /// instance providing information about the
        /// vocabulary used by the grammar.
        /// </returns>
        public virtual IVocabulary Vocabulary
        {
            get
            {
#pragma warning disable 618 // 'propertyName' is obsolete: message
                return Antlr4.Runtime.Vocabulary.FromTokenNames(TokenNames);
#pragma warning restore 618
            }
        }

        /// <summary>Get a map from token names to token types.</summary>
        /// <remarks>
        /// Get a map from token names to token types.
        /// <p>Used for XPath and tree pattern compilation.</p>
        /// </remarks>
        [NotNull]
        public virtual IDictionary<string, int> TokenTypeMap
        {
            get
            {
#if NET40PLUS && !NETSTANDARD
                return tokenTypeMapCache.GetValue(Vocabulary, CreateTokenTypeMap);
#else
                return CreateTokenTypeMap(Vocabulary);
#endif
            }
        }

        protected virtual IDictionary<string, int> CreateTokenTypeMap(IVocabulary vocabulary)
        {
            var result = new Dictionary<string, int>();
            for (int i = 0; i < Atn.maxTokenType; i++)
            {
                string literalName = vocabulary.GetLiteralName(i);
                if (literalName != null)
                {
<<<<<<< HEAD
                    result[literalName] = i;
                }
                string symbolicName = vocabulary.GetSymbolicName(i);
                if (symbolicName != null)
                {
                    result[symbolicName] = i;
=======
                    IDictionary<string, int> result = tokenTypeMapCache[vocabulary];
                    if (result == null)
                    {
                        result = new Dictionary<string, int>();
                        for (int i = 0; i <= Atn.maxTokenType; i++)
                        {
                            string literalName = vocabulary.GetLiteralName(i);
                            if (literalName != null)
                            {
                                result[literalName] = i;
                            }
                            string symbolicName = vocabulary.GetSymbolicName(i);
                            if (symbolicName != null)
                            {
                                result[symbolicName] = i;
                            }
                        }
                        result["EOF"] = TokenConstants.Eof;
                        result = Antlr4.Runtime.Sharpen.Collections.UnmodifiableMap(result);
                        tokenTypeMapCache[vocabulary] = result;
                    }
                    return result;
>>>>>>> 6e43636a
                }
            }
            result["EOF"] = TokenConstants.Eof;
            return result;
        }

        /// <summary>Get a map from rule names to rule indexes.</summary>
        /// <remarks>
        /// Get a map from rule names to rule indexes.
        /// <p>Used for XPath and tree pattern compilation.</p>
        /// </remarks>
        [NotNull]
        public virtual IDictionary<string, int> RuleIndexMap
        {
            get
            {
                string[] ruleNames = RuleNames;
                if (ruleNames == null)
                {
                    throw new NotSupportedException("The current recognizer does not provide a list of rule names.");
                }
#if NET40PLUS && !NETSTANDARD
                return ruleIndexMapCache.GetValue(ruleNames, Utils.ToMap);
#else
                return Utils.ToMap(ruleNames);
#endif
            }
        }

        public virtual int GetTokenType(string tokenName)
        {
            int ttype;
            if (TokenTypeMap.TryGetValue(tokenName, out ttype))
            {
                return ttype;
            }
            return TokenConstants.InvalidType;
        }

        /// <summary>
        /// If this recognizer was generated, it will have a serialized ATN
        /// representation of the grammar.
        /// </summary>
        /// <remarks>
        /// If this recognizer was generated, it will have a serialized ATN
        /// representation of the grammar.
        /// <p>For interpreters, we don't know their serialized ATN despite having
        /// created the interpreter from it.</p>
        /// </remarks>
        public virtual string SerializedAtn
        {
            [return: NotNull]
            get
            {
                throw new NotSupportedException("there is no serialized ATN");
            }
        }

        /// <summary>For debugging and other purposes, might want the grammar name.</summary>
        /// <remarks>
        /// For debugging and other purposes, might want the grammar name.
        /// Have ANTLR generate an implementation for this method.
        /// </remarks>
        public abstract string GrammarFileName
        {
            get;
        }

        /// <summary>
        /// Get the
        /// <see cref="Antlr4.Runtime.Atn.ATN"/>
        /// used by the recognizer for prediction.
        /// </summary>
        /// <returns>
        /// The
        /// <see cref="Antlr4.Runtime.Atn.ATN"/>
        /// used by the recognizer for prediction.
        /// </returns>
        public virtual ATN Atn
        {
            get
            {
                return _interp.atn;
            }
        }

        /// <summary>Get the ATN interpreter used by the recognizer for prediction.</summary>
        /// <returns>The ATN interpreter used by the recognizer for prediction.</returns>
        /// <summary>Set the ATN interpreter used by the recognizer for prediction.</summary>
        /// <value>
        /// The ATN interpreter used by the recognizer for
        /// prediction.
        /// </value>
        public virtual ATNInterpreter Interpreter
        {
            get
            {
                return _interp;
            }
            set
            {
                ATNInterpreter interpreter = value;
                _interp = interpreter;
            }
        }

        /// <summary>
        /// If profiling during the parse/lex, this will return DecisionInfo records
        /// for each decision in recognizer in a ParseInfo object.
        /// </summary>
        /// <since>4.3</since>
        public virtual Antlr4.Runtime.Atn.ParseInfo ParseInfo
        {
            get
            {
                return null;
            }
        }

        /// <summary>What is the error header, normally line/character position information?</summary>
        [return: NotNull]
        public virtual string GetErrorHeader(RecognitionException e)
        {
            int line = e.OffendingToken.Line;
            int charPositionInLine = e.OffendingToken.Column;
            return "line " + line + ":" + charPositionInLine;
        }

        /// <summary>
        /// How should a token be displayed in an error message? The default
        /// is to display just the text, but during development you might
        /// want to have a lot of information spit out.
        /// </summary>
        /// <remarks>
        /// How should a token be displayed in an error message? The default
        /// is to display just the text, but during development you might
        /// want to have a lot of information spit out.  Override in that case
        /// to use t.toString() (which, for CommonToken, dumps everything about
        /// the token). This is better than forcing you to override a method in
        /// your token objects because you don't have to go modify your lexer
        /// so that it creates a new Java type.
        /// </remarks>
        [ObsoleteAttribute(@"This method is not called by the ANTLR 4 Runtime. Specific implementations of IAntlrErrorStrategy may provide a similar feature when necessary. For example, see DefaultErrorStrategy.GetTokenErrorDisplay(IToken).")]
        public virtual string GetTokenErrorDisplay(IToken t)
        {
            if (t == null)
            {
                return "<no token>";
            }
            string s = t.Text;
            if (s == null)
            {
                if (t.Type == TokenConstants.Eof)
                {
                    s = "<EOF>";
                }
                else
                {
                    s = "<" + t.Type + ">";
                }
            }
            s = s.Replace("\n", "\\n");
            s = s.Replace("\r", "\\r");
            s = s.Replace("\t", "\\t");
            return "'" + s + "'";
        }

        /// <exception>
        /// NullPointerException
        /// if
        /// <paramref name="listener"/>
        /// is
        /// <see langword="null"/>
        /// .
        /// </exception>
        public virtual void AddErrorListener(IAntlrErrorListener<Symbol> listener)
        {
            Args.NotNull("listener", listener);

            IAntlrErrorListener<Symbol>[] listeners = _listeners;
            Array.Resize(ref listeners, listeners.Length + 1);
            listeners[listeners.Length - 1] = listener;
            _listeners = listeners;
        }

        public virtual void RemoveErrorListener(IAntlrErrorListener<Symbol> listener)
        {
            IAntlrErrorListener<Symbol>[] listeners = _listeners;
            int removeIndex = Array.IndexOf(listeners, listener);
            if (removeIndex < 0)
                return;

            Array.Copy(listeners, removeIndex + 1, listeners, removeIndex, listeners.Length - removeIndex - 1);
            Array.Resize(ref listeners, listeners.Length - 1);
            _listeners = listeners;
        }

        public virtual void RemoveErrorListeners()
        {
            _listeners = new IAntlrErrorListener<Symbol>[0];
        }

        [NotNull]
        public virtual IList<IAntlrErrorListener<Symbol>> ErrorListeners
        {
            get
            {
                return new List<IAntlrErrorListener<Symbol>>(_listeners);
            }
        }

        public virtual IAntlrErrorListener<Symbol> ErrorListenerDispatch
        {
            get
            {
                return new ProxyErrorListener<Symbol>(ErrorListeners);
            }
        }

        // subclass needs to override these if there are sempreds or actions
        // that the ATN interp needs to execute
        public virtual bool Sempred(RuleContext _localctx, int ruleIndex, int actionIndex)
        {
            return true;
        }

        public virtual bool Precpred(RuleContext localctx, int precedence)
        {
            return true;
        }

        public virtual void Action(RuleContext _localctx, int ruleIndex, int actionIndex)
        {
        }

        /// <summary>
        /// Indicate that the recognizer has changed internal state that is
        /// consistent with the ATN state passed in.
        /// </summary>
        /// <remarks>
        /// Indicate that the recognizer has changed internal state that is
        /// consistent with the ATN state passed in.  This way we always know
        /// where we are in the ATN as the parser goes along. The rule
        /// context objects form a stack that lets us see the stack of
        /// invoking rules. Combine this and we have complete ATN
        /// configuration information.
        /// </remarks>
        public int State
        {
            get
            {
                return _stateNumber;
            }
            set
            {
                int atnState = value;
                //		System.err.println("setState "+atnState);
                _stateNumber = atnState;
            }
        }

        public abstract IIntStream InputStream
        {
            get;
        }
        //		if ( traceATNStates ) _ctx.trace(atnState);
    }
}<|MERGE_RESOLUTION|>--- conflicted
+++ resolved
@@ -1,14 +1,6 @@
 // Copyright (c) Terence Parr, Sam Harwell. All Rights Reserved.
 // Licensed under the BSD License. See LICENSE.txt in the project root for license information.
 
-<<<<<<< HEAD
-=======
-/*
-* Copyright (c) 2012 The ANTLR Project. All rights reserved.
-* Use of this file is governed by the BSD-3-Clause license that
-* can be found in the LICENSE.txt file in the project root.
-*/
->>>>>>> 6e43636a
 using System;
 using System.Collections.Generic;
 using Antlr4.Runtime.Atn;
@@ -26,7 +18,6 @@
     {
         public const int Eof = -1;
 
-<<<<<<< HEAD
 #if NET40PLUS && !NETSTANDARD
         private static readonly ConditionalWeakTable<IVocabulary, IDictionary<string, int>> tokenTypeMapCache = new ConditionalWeakTable<IVocabulary, IDictionary<string, int>>();
         private static readonly ConditionalWeakTable<string[], IDictionary<string, int>> ruleIndexMapCache = new ConditionalWeakTable<string[], IDictionary<string, int>>();
@@ -39,24 +30,6 @@
             ConsoleErrorListener<Symbol>.Instance
 #endif
         };
-=======
-        private static readonly IDictionary<IVocabulary, IDictionary<string, int>> tokenTypeMapCache = new WeakHashMap<IVocabulary, IDictionary<string, int>>();
-
-        private static readonly IDictionary<string[], IDictionary<string, int>> ruleIndexMapCache = new WeakHashMap<string[], IDictionary<string, int>>();
-
-        private sealed class _CopyOnWriteArrayList_36 : CopyOnWriteArrayList<IAntlrErrorListener<Symbol>>
-        {
-            public _CopyOnWriteArrayList_36()
-            {
-                {
-                    this.Add(ConsoleErrorListener.Instance);
-                }
-            }
-        }
-
-        [NotNull]
-        private IList<IAntlrErrorListener<Symbol>> _listeners = new _CopyOnWriteArrayList_36();
->>>>>>> 6e43636a
 
         protected internal ATNInterpreter _interp;
 
@@ -120,42 +93,17 @@
         protected virtual IDictionary<string, int> CreateTokenTypeMap(IVocabulary vocabulary)
         {
             var result = new Dictionary<string, int>();
-            for (int i = 0; i < Atn.maxTokenType; i++)
+            for (int i = 0; i <= Atn.maxTokenType; i++)
             {
                 string literalName = vocabulary.GetLiteralName(i);
                 if (literalName != null)
                 {
-<<<<<<< HEAD
                     result[literalName] = i;
                 }
                 string symbolicName = vocabulary.GetSymbolicName(i);
                 if (symbolicName != null)
                 {
                     result[symbolicName] = i;
-=======
-                    IDictionary<string, int> result = tokenTypeMapCache[vocabulary];
-                    if (result == null)
-                    {
-                        result = new Dictionary<string, int>();
-                        for (int i = 0; i <= Atn.maxTokenType; i++)
-                        {
-                            string literalName = vocabulary.GetLiteralName(i);
-                            if (literalName != null)
-                            {
-                                result[literalName] = i;
-                            }
-                            string symbolicName = vocabulary.GetSymbolicName(i);
-                            if (symbolicName != null)
-                            {
-                                result[symbolicName] = i;
-                            }
-                        }
-                        result["EOF"] = TokenConstants.Eof;
-                        result = Antlr4.Runtime.Sharpen.Collections.UnmodifiableMap(result);
-                        tokenTypeMapCache[vocabulary] = result;
-                    }
-                    return result;
->>>>>>> 6e43636a
                 }
             }
             result["EOF"] = TokenConstants.Eof;
