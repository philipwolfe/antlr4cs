--- conflicted
+++ resolved
@@ -1,14 +1,6 @@
 // Copyright (c) Terence Parr, Sam Harwell. All Rights Reserved.
 // Licensed under the BSD License. See LICENSE.txt in the project root for license information.
 
-<<<<<<< HEAD
-=======
-/*
- * Copyright (c) 2012 The ANTLR Project. All rights reserved.
- * Use of this file is governed by the BSD-3-Clause license that
- * can be found in the LICENSE.txt file in the project root.
- */
->>>>>>> 94857db3
 using Antlr4.Runtime.Atn;
 using Antlr4.Runtime.Misc;
 using Antlr4.Runtime.Sharpen;
@@ -52,11 +44,7 @@
         {
         }
 
-<<<<<<< HEAD
-        public NoViableAltException(IRecognizer recognizer, ITokenStream input, IToken startToken, IToken offendingToken, ATNConfigSet deadEndConfigs, ParserRuleContext ctx)
-=======
-        public NoViableAltException([NotNull] Recognizer<IToken, object> recognizer, [NotNull] ITokenStream input, [NotNull] IToken startToken, [NotNull] IToken offendingToken, [Nullable] ATNConfigSet deadEndConfigs, [NotNull] ParserRuleContext ctx)
->>>>>>> 94857db3
+        public NoViableAltException([NotNull] IRecognizer recognizer, [NotNull] ITokenStream input, [NotNull] IToken startToken, [NotNull] IToken offendingToken, [Nullable] ATNConfigSet deadEndConfigs, [NotNull] ParserRuleContext ctx)
             : base(recognizer, input, ctx)
         {
             // LL(1) error
