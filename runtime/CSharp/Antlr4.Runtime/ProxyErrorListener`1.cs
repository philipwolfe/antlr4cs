/*
 * [The "BSD license"]
 *  Copyright (c) 2013 Terence Parr
 *  Copyright (c) 2013 Sam Harwell
 *  All rights reserved.
 *
 *  Redistribution and use in source and binary forms, with or without
 *  modification, are permitted provided that the following conditions
 *  are met:
 *
 *  1. Redistributions of source code must retain the above copyright
 *     notice, this list of conditions and the following disclaimer.
 *  2. Redistributions in binary form must reproduce the above copyright
 *     notice, this list of conditions and the following disclaimer in the
 *     documentation and/or other materials provided with the distribution.
 *  3. The name of the author may not be used to endorse or promote products
 *     derived from this software without specific prior written permission.
 *
 *  THIS SOFTWARE IS PROVIDED BY THE AUTHOR ``AS IS'' AND ANY EXPRESS OR
 *  IMPLIED WARRANTIES, INCLUDING, BUT NOT LIMITED TO, THE IMPLIED WARRANTIES
 *  OF MERCHANTABILITY AND FITNESS FOR A PARTICULAR PURPOSE ARE DISCLAIMED.
 *  IN NO EVENT SHALL THE AUTHOR BE LIABLE FOR ANY DIRECT, INDIRECT,
 *  INCIDENTAL, SPECIAL, EXEMPLARY, OR CONSEQUENTIAL DAMAGES (INCLUDING, BUT
 *  NOT LIMITED TO, PROCUREMENT OF SUBSTITUTE GOODS OR SERVICES; LOSS OF USE,
 *  DATA, OR PROFITS; OR BUSINESS INTERRUPTION) HOWEVER CAUSED AND ON ANY
 *  THEORY OF LIABILITY, WHETHER IN CONTRACT, STRICT LIABILITY, OR TORT
 *  (INCLUDING NEGLIGENCE OR OTHERWISE) ARISING IN ANY WAY OUT OF THE USE OF
 *  THIS SOFTWARE, EVEN IF ADVISED OF THE POSSIBILITY OF SUCH DAMAGE.
 */
using System;
using System.Collections.Generic;
using Antlr4.Runtime;
using Sharpen;

namespace Antlr4.Runtime
{
    /// <summary>
    /// This implementation of
    /// <see cref="IAntlrErrorListener{Symbol}"/>
    /// dispatches all calls to a
    /// collection of delegate listeners. This reduces the effort required to support multiple
    /// listeners.
    /// </summary>
    /// <author>Sam Harwell</author>
    public class ProxyErrorListener<Symbol> : IAntlrErrorListener<Symbol>
    {
        private readonly IEnumerable<IAntlrErrorListener<Symbol>> delegates;

        public ProxyErrorListener(IEnumerable<IAntlrErrorListener<Symbol>> delegates)
        {
            if (delegates == null)
            {
                throw new ArgumentNullException("delegates");
            }
            this.delegates = delegates;
        }

        protected internal virtual IEnumerable<IAntlrErrorListener<Symbol>> Delegates
        {
            get
            {
                return delegates;
            }
        }

<<<<<<< HEAD
        public virtual void SyntaxError(IRecognizer recognizer, Symbol offendingSymbol
            , int line, int charPositionInLine, string msg, RecognitionException e)
=======
        public virtual void SyntaxError<T>(Recognizer<T, object> recognizer, T offendingSymbol, int line, int charPositionInLine, string msg, RecognitionException e)
            where T : Symbol
>>>>>>> 828f0639
        {
            foreach (IAntlrErrorListener<Symbol> listener in delegates)
            {
                listener.SyntaxError(recognizer, offendingSymbol, line, charPositionInLine, msg, e);
            }
        }
    }
}<|MERGE_RESOLUTION|>--- conflicted
+++ resolved
@@ -63,13 +63,7 @@
             }
         }
 
-<<<<<<< HEAD
-        public virtual void SyntaxError(IRecognizer recognizer, Symbol offendingSymbol
-            , int line, int charPositionInLine, string msg, RecognitionException e)
-=======
-        public virtual void SyntaxError<T>(Recognizer<T, object> recognizer, T offendingSymbol, int line, int charPositionInLine, string msg, RecognitionException e)
-            where T : Symbol
->>>>>>> 828f0639
+        public virtual void SyntaxError(IRecognizer recognizer, Symbol offendingSymbol, int line, int charPositionInLine, string msg, RecognitionException e)
         {
             foreach (IAntlrErrorListener<Symbol> listener in delegates)
             {
